# Change Log

<<<<<<< HEAD
## 0.19 (2025-xx-xx)

* Fix a random Python crash due to race condition when restarting **Supvisors**.

* Fix the statistics compiler, so that it manages the **Supvisors** instances discovered.

* Refactoring of the **Supvisors** internal state machine.
  The state `INITIALIZATION` has been renamed as `SYNCHRONIZATION` and a new state `ELECTION` has been added
  to get more stability in the *Master* election.

* Fix the issue raised by the rejected [Pull Request #120](https://github.com/julien6387/supvisors/pull/120).
  **Supvisors** uses the `ioctl` functions to get the relevant network data on all network interfaces and matches
  the local instance on the whole information available.
  During the handshake, the local network data is shared with the other **Supvisors** instances using the new XML-RPC
  `get_local_supvisors_info`.

* Take into account the network data in the **Supvisors** Web UI, so that the same network interface is used
  when navigating to another node.

* Add a session cookie to **Supvisors** Web UI client.
  All statistics images served by the **Supvisors** Web UI are renamed to allow multiple auto-refreshed views
  in the browser tabs. 

* Add the XML-RPCs `get_instance_state_modes` and `get_all_instances_state_modes` in support of getting detailed state
  and modes information from a single **Supvisors** instance.
  This information has been removed from the XML-RPCs `get_instance_info` and `get_all_instances_info`.

* Add a new option `supvisors_failure_strategy` to decide what to do when the initial conditions are not met anymore.

* Add a new option `css_files` to allow user CSS in the **Supvisors** Web UI.

* Remove the Supvisors instance state `UNKNOWN`, and rename `SILENT` as `STOPPED` (default value).

* Add the process PID to the process statistics event.

* Add a timestamp to the events of the **Supvisors** event interface.
  This timestamp is also added to the XML-RPCs `get_supvisors_state`, `get_instance_state_modes`,
  `get_all_instances_state_modes`, `get_application_info`, `get_all_applications_info`, `get_process_info`,
  `get_all_process_info`.
  The `last_event_time` in the Process status event is renamed as `last_event_mtime`.

* Cancel individual subscriptions from the Supervisor events rather than perform a global clear.

* Consider variable CPU frequency value returned by `psutil`.
=======
## 0.18.7 (2025-01-10)

* Fix a random Python crash due to an I/O exception when the Supervisor log file is rolling over.

* Fix a possible race condition in the Supervisor proxies management.
>>>>>>> 19319d60


## 0.18.6 (2024-08-20)

* Completion of fix about process CPU statistics when using SOLARIS mode.

* Add a grid to statistics plots in the **Supvisors** Web UI.


## 0.18.5 (2024-08-19)

* Fix process CPU statistics when using SOLARIS mode.
  Issue introduced in **Supvisors** 0.18 with statistics refactoring.


## 0.18.4 (2024-07-13)

* Fix `supervisord` uptime in the **Supvisors** Web UI.
  Issue introduced in **Supvisors** 0.18 with monotonic time consideration.

* Set a default warning message to state that Supvisors rules don't apply on the Supervisor page
  of the **Supvisors** Web UI.

* Emphasize the selected Supervisor instance and Application in the navigation of the **Supvisors** Web UI.

* In discovery mode, clarify the logs in the event where the **Supvisors** nick identifier is not unique.

* Add a section about multicast in documentation troubleshooting.


## 0.18.3 (2024-06-05)

* Recreate the internal proxy to the local Supervisor if older than 20 minutes, in order to palliate the closure
  of all channels inactive during 30 minutes in the Supervisor HTTP server.
  This fixes a rare bug that has been introduced in **Supvisors** 0.17, and whose occurrence has greatly
  increased after the refactoring of the **Supvisors** 0.18 internal communications.

* Swap Memory and Network statistics cards in the **Supvisors** Web UI.


## 0.18.2 (2024-05-27)

* Handle the `PermissionError` exception when trying to get disk usage.

* Update CSS for overflow parts in the **Supvisors** Web UI.


## 0.18.1 (2024-05-26)

* Fix the different perception of **Supvisors** instances about a process whose state is forced.

* Fix regression using the `SINGLE_NODE` distribution rule.

* Share the configuration of `stdout` and `stderr` log files between all **Supvisors** instances. 
  `has_stdout` and `has_stderr` are added to the result of the XML-RPC `get_local_process_info`.

* When the `software_name` option is set, it is used as a prefix in all log traces.

* Add disk usage and read/write statistics to the **Supvisors** Web UI.
  Disk statistics are published to the event interface and the JAVA client has been updated accordingly.

* In the Application page of the **Supvisors** Web UI, add the possibility to expand the process information
  from all **Supvisors** instances where it is configured.
  In the event of a process conflict, a `Conciliate` button is displayed instead od a list of **Supvisors** instances.
  Clicking on this button displays the Conciliation page.

* Split the Main and Conciliation pages of the **Supvisors** Web UI.

* The conflicting processes are highlighted in the Main page of the **Supvisors** Web UI.

* Change the access of the Conciliation page of the **Supvisors** Web UI, by clicking on the `CONCILIATION` state.
  A click on the **Supvisors** logo always brings back the Main page.

* Fix the renaming of `DEPLOYMENT` state as `DISTRIBUTION` in the JAVA client.


## 0.18 (2024-05-02)

* Refactoring of the **Supvisors** internal communications.
  The `internal_port` of the **Supvisors** section in the Supervisor configuration file is no longer needed.
  As a consequence, the `supvisors_list` option is simplified as follows: `<identifier>host_name:http_port`. 
  The transitional `SupvisorsInstanceStates.ISOLATING` state has been removed.
  The remote **Supvisors** instance becomes `SILENT` as soon as the event publication fails due to a transport issue.

* Implement [Issue #50](https://github.com/julien6387/supvisors/issues/50).
  A new tag `operational_status` in the Application rules allows to declare the formula applicable to evaluate the
  application operational status.
  `status_formula` is added to the result of the XML-RPC `get_application_rules`.

* Implement [Issue #15](https://github.com/julien6387/supvisors/issues/15).
  A `StarterModel` has been added to **Supvisors** to give a prediction of the application distribution when started.
  The command is available through the new XML-RPCs `test_start_application` and `test_start_process` and have been
  added to `supervisorctl`.

* The **Supvisors** `core_identifiers` option and the **Supvisors** rules can now accept indifferently Supervisor
  identifiers or keys with the `host:http_port` format.

* Update the `get_instance_info` XML-RPC so that the function accepts a stereotype as parameter.
  As a consequence, it now returns a list of dictionaries.

* Add a `lazy` attribute to the `update_numprocs` XML-RPC, so that when set combined to a numprocs decrease,
  **Supvisors** defers the obsolete processes deletion from the Supervisor configuration only when the processes stop
  (exit, crash or later user request) instead of stopping them immediately.

* Add monotonic time in internal model and exchanges to cope with time updates while **Supvisors** is running.
  Impact on the XML-RPC `get_instance_info`, `get_process_info` and on the event interface for instance status
  and process event.

* Add new `get_statistics_status`, `enable_host_statistics`, `enable_process_statistics`, `update_collecting_period`
  XML-RPCs to support the possibility to get and update the collection of host and process statistics.
  The corresponding commands `stats_status`, `enable_stats` and `stats_period` have been added to `supervisorctl`.
  The JAVA client includes the new XML-RPCs.

* Add new `get_all_inner_process_info` and `get_inner_process_info` XML-RPCs to support debug investigation.
  They return internal information on the processes declared on a **Supvisors** instance.

* Move the host statistics collector to the statistics collector process. 
  The option `stats_collecting_period` is now applicable to host statistics collector.

* Re-apply the eventual process `extra_args` when restarting the application.

* In the Supervisors navigation menu of the Web UI, add a red light to Supervisor instances having raised a failure.

* Allow the display of a software name and icon at the top of the **Supvisors** Web UI.
  The options `software_name` and `software_icon` have been added to the **Supvisors** section of the Supervisor
  configuration file.

* All internal identifiers are now based on the `host:http_port` format.

* Rename the `DEPLOYMENT` state as `DISTRIBUTION` state to lift ambiguity ("deployment" is rather connoted when dealing
  with the orchestration domain).

* Rework **Supvisors** `RPCInterface` exceptions.

* Rework the style of the **Supvisors** Web UI.


## 0.17.4 (2024-03-24)

* Fix bug that was randomly blocking **Supvisors** on restart or shutdown, due to a stdout flush hanging in
  multiprocessing bowels. The statistics Process is now started before any other thread.

* `guest` time removed from because CPU calculation because it is already accounted in `user` time on Linux.

* Fix process CPU so that it corresponds to the Linux `top` result.

* Use the latest versions of Sphinx-related modules for documentation, as `sphinx-5.0` is now the minimal dependency.


## 0.17.3 (2023-12-14)

* Fix regression when displaying the Network statistics in the **Supvisors** Web UI.

* Add restrictions to `flask-restx` dependencies.


## 0.17.2 (2023-12-04)

* Fix rare I/O exception by joining the `SupervisorsProxy` thread before exiting the `SupvisorsMainLoop`.

* Fix rare exception when host network statistics are prepared for display in the **Supvisors** Web UI in the event
  where network interfaces have different history sizes.

* Fix the **Supvisors** identifier possibilities when using the distribution rule `SINGLE_INSTANCE`.

* Update the process statistics collector thread so that it exits by itself when `supervisord` is killed.

* Improve the node selection when using the distribution rule `SINGLE_NODE`.

* Use an asynchronous server in the **Supvisors** internal communications.
  The refactoring fixes an issue with the TCP server that sometimes wouldn't bind despite the `SO_REUSEADDR` set.

* Restore the `action` class in the HTML of the **Supvisors** Web UI.

* CI targets added for Python 3.11 and 3.12.


## 0.17 (2023-08-17)

* Fix [Issue #112](https://github.com/julien6387/supvisors/issues/112).
  Write the disabilities file even if no call to `disable` and `enable` XML-RPCs have been done.
  Try to create the folder at startup if it does not exist.

* Fix a case where the `Starter` would block if the process reaches the expected state without reception
  of the corresponding event.

* Fix typo for `zmq` requirement when installing **Supvisors** from `pypi`.

* Fix `flask-restx` dependency in setup according to Python version.

* Fix uncaught exception the request to start a process is rejected due to a lack of resources.
  The exception was dependent from the Python version (absent in 3.6 but raised in 3.9).

* Monkeypatch fix of [Supervisor Issue #1596](https://github.com/Supervisor/supervisor/issues/1596).
  Shutdown of the asyncore socket before it is closed.

* Improve robustness against network failures. All Supervisor events are applied to the local **Supvisors** instance
  before they are published, so that it remains functional despite a network failure.
  The internal TCP sockets are rebound when a network interface becomes up (requires `psutil`).

* Provide a discovery mode where the **Supvisors** instances are added on-the-fly without declaring them in
  the `supvisors_list` option. The function relies on a Multicast Group definition (options `multicast_group`,
  `multicast_interface` and `multicast_ttl` added to that purpose).
  The attribute `discovery_mode` is added to the `get_state` and `get_instance_info` XML-RPCs.

* Add a new option `stereotypes` to support the discovery mode. The `identifiers` of the Application and Program rules
  can now reference a **Supvisors** stereotype in addition to identifiers and aliases.
  By extension, it is made available to the non-discovery mode.

* Add a new option `syncho_options` to enable the user to choose the conditions putting an end to the **Supvisors**
  synchronization phase.
  More particularly when using the new `USER` condition, the **Supvisors** Web UI provides a means to end the
  `INITIALIZATION` state, with optional *Master* selection. The command is also available as an XML-RPC `end_synchro`
  and has been added to `supervisorctl`.

* The new item `@` in the `identifiers` of the Program rules takes the behavior of the item `#` as it was
  before **Supvisors** version 0.13, i.e. the assignment is strictly limited by the length of the `identifiers` list,
  without roll-over.
  NOTE: This is not available for Application rules.

* Use host aliases when looking for the local **Supvisors** instance.

* Use IP address rather than host identification when dealing with `SINGLE_NODE` starting strategy. 

* To prevent the situation that led the `Starter` to block, a new state `CHECKED` is added to `SupvisorsInstanceStates`,
  which is actually a pre-`RUNNING` state.
  Such a **Supvisors** instance is considered active and is updated with received events but cannot be part of any
  starting sequence until all starting jobs in progress are completed.

* Limit the consideration of the process forced state to display in the Application page of the **Supvisors** Web UI,
  so that it does not interfere with the real process state.

* Add `master_identifier` to the output of the XML-RPCs `get_supvisors_state` and `get_instances_info`.
  The `supervisorctl` commands `sstate` and `instance_status` have also been updated.

* Monkeypatch **Supervisor** on-the-fly so that its logger is thread-safe and add log traces in **Supvisors** threads.

* Simplify the **Supvisors** state machine and replace the states `RESTART` and `SHUTDOWN` by a single state `FINAL`.

* Highlight the process line hovered by the cursor in the **Supvisors** Web UI.

* Remove the figures from the **Supvisors** Web UI when `matplotlib` is not installed.

* Add RPC `changeLogLevel` to the JAVA client.

* Do not catch XmlRpc exceptions in the JAVA client.

* Refactoring of the **Supvisors** internal communications.


## 0.16 (2023-03-12)

* Add `websockets` as an option to the **Supvisors** event listener (Python 3.7+ only).

* Re-design the `PyZMQ` event listener using the `zmq.asyncio` support for better commonalities
  with the `wesockets` solution.

* Re-design the statistics collection and compilation.

* The option `stats_enabled` takes additional values to control host and process statistics independently.

* The option `stats_collecting_period` has been added to set the minimum time between process statistics collection.

* The option `stats_periods` accepts float values, not necessarily multiples of 5.

* Fix [Issue #54](https://github.com/julien6387/supvisors/issues/54).
  Add host and process statistics to the **Supvisors** event interface.

* Fix children process CPU times in statistics.

* Fix Solaris mode not taken into account for the process mean CPU value in the **Supvisors** Web UI.

* Fix Flask `start_args` to pass the extra arguments in the URL attributes rather than in the route.

* Only one **Supvisors** instance is running when both `unix_http_server` and `inet_http_server` sections are defined
  in the supervisor configuration file.

* The local **Supvisors** instance is identified as the item having the same fully qualified domain name
  (as returned by `socket.gethostaddr` and `socket.getfqdn`) among the items of the `supvisors_list` option. 

* Use the HTTP server port to help the identification of the local **Supvisors** instance when multiple items
  of the `supvisors_list` option fit and identifier is not set.

* The attribute `process_failure` is added to the `get_instance_info` XML-RPC to inform if there is a process failure
  in the **Supvisors** instance. The attribute is also provided in the event interface and in the `instance_status`
  option of the `supervisorctl` command. 

* Raise an exception when the matching **Supvisors** instance in the `supvisors_list` option is inconsistent
  with the local configuration.

* Add a **Supvisors** logo.


## 0.15 (2022-11-20)

* Publish / Subscribe pattern implemented for **Supvisors** internal communication.
  `PyZmq` is now only used for the optional external publication interface.

* Make **Supvisors** robust to `addProcessGroup` / `removeProcessGroup` / `reloadConfig` Supervisor XML-RPCs.

* Fix process CPU times in statistics so that children processes are all taken into account.

* Fix regression in `supervisorctl application_rules` where the former `distributed` entry was still used
  instead of `distribution`. 

* Fix uncaught exception when an unknown host name or IP address is used in the `supvisors_list` option.

* Fix `ProcessEvent` publication when no resource is available to start a process. 

* Fix `SupvisorsStatus` event in JAVA ZMQ client.

* Manage the `RuntimeError` exception that could be raised by matplotlib when saving a graph.

* Add `all_start` and `all_start_args` to the list of `supervisorctl` commands. These commands respectively invoke
  `supervisor.startProcess` and `supvisors.start_args` on all running **Supvisors** instances.

* Add `tail_limit` and `tailf_limit` options to override the default 1024 bytes used by Supervisor to display
  the Tail pages of the Web UI.

* Inactive Log Clear / Stdout / Stderr buttons in the Web UI if no stdout / stderr is configured. 

* Add resolution to `ProcessStatus` time information and store event time, so that forced state is correctly considered.

* A process is not considered disabled anymore when process rules don't allow any candidate **Supvisors** instance.

* When `psutil` is not installed on a host, the statistics-related options of the Process and Host pages
  of the Web UI are not displayed, just as if the option `stats_enabled` was set to `False`.

* Clarify the exceptions that could be raised in **Supvisors** startup.

* Add a FAQ to the documentation.


## 0.14 (2022-05-01)

* Implement [Supervisor Issue #1054](https://github.com/Supervisor/supervisor/issues/1054).
  Start / Stop / Restart buttons have been added to groups in the Supervisor page of the Web UI so that it is possible
  to start / stop / restart all the processes of the group at once.
  The application state and description have been removed from this table as the information was confusing.

* Fix issue where starting strategies would not work as expected when multiple **Supvisors** instances run on the same
  node but their `host_name` is identified differently in the option `supvisors_list`.

* Replace on-the-fly the Supervisor `gettags` function so that the XML-RPC `system.methodSignature` works with both
  Supervisor and **Supvisors**.

* Use `socket.gethostaddr` to validate the host names provided in the option `supvisors_list`.

* In the Application page of the Web UI, apply a *disabled* status to programs that are disabled on all their possible
  **Supvisors** instances (according to rules and configuration).

* Maintain the auto-refresh set on the **Supvisors** `restart` / `shutdown` actions of the Web UI.

* Change the style of the *matplotlib* graphs.


## 0.13 (2022-02-27)

* Implement [Supervisor Issue #591](https://github.com/Supervisor/supervisor/issues/591).
  It is possible to disable/enable programs using the new `disable` and `enable` XML-RPCs. 
  A new option `disabilities_file` has been added to support the persistence.
  The `disabled` status of the processes is made available through the `supvisors.get_local_process_info` XML-RPC and
  in the process table of the Web UI.

* Fix issue where **Supvisors** may be blocked in the `DEPLOYMENT` phase due to late process events.

* Add a new `start_any_process` XML-RPC that starts one process whose namespec matches the regular expression.

* Add a `wait` parameter to the `update_numprocs` XML-RPC.

* Add the principle of **Supvisors** modes to the output of the XML-RPCs `get_supvisors_state` and `get_instance_info`.
  The modes are linked to the existence of jobs in progress in `Starter` and `Stopper`.

* The **Supvisors** modes are displayed to the Main page of the Web UI and the **Supvisors** instance modes are
  displayed to the Process and Host pages of the Web UI. In the navigation menu, the local **Supvisors** instance
  points out the **Supvisors** instances where the modes are activated, and the applications involved in its own
  `Starter` or `Stopper`.

* When using the item `#` in the `identifiers` of the Application or Program rules and with a number of candidate
  applications or processes greater than the candidate `identifiers`, the assignment is performed by rolling over
  the `identifiers` list. 

* Add pid and uptime information to the `supervisord` entry of the process table in the Web UI.

* The application rules of a **Supvisors** rules file can be inserted in any order.

* Protect the Supervisor thread against any exception that could be raised by **Supvisors** when processing a Supervisor
  event.

* Provide a Flask server that can be added as a Supervisor program to interact with **Supvisors** using a REST API.

* Update the CSS style of the inactive buttons in the Web UI.

* Fix CSS resources table cell height with recent versions of Firefox.

* Update the Web UI to allow multiple processes per line in the **Supvisors** instance boxes.

* Remove support to deprecated option `distributed` and to the possibility to have the `program` element directly
  under the `application element` in a **Supvisors** rules file.


## 0.12 (2022-01-26)

* Fix crash following a `supervisorctl update` as the group added doesn't include `extra_args` and `command_ref`
  attributes in the Supervisor internal structure.

* Fix crash when the state of the **Supvisors** master is received before any **Supvisors** instance has been confirmed.

* Fix crash when receiving process state events from a **Supvisors** instance that has been checked while it was in a
  `RESTARTING` state.

* Fix regression in **Supvisors** restarting / shutting down as the *Master* would actually restart / shut down
  before notifying the other **Supvisors** instances of its state. The new **Supvisors** state `RESTART` has been
  introduced. 

* Add `supervisord` entry to the process table of the **Supvisors** instance in the Web UI.
  This entry provides process statistics and the possibility to view the Supervisor logs.

* Fix issue in Web UI with the Solaris mode not applied to the process CPU plot.

* Fix CSS for Supvisors instance boxes (table headers un-stickied) in the Main page of the Web UI.

* Fix process children CPU times counted twice in statistics.

* Add regex support to the `pattern` attribute of the `application` and `program` elements of the **Supvisors** rules
  file.

* The `distribution` option has been added to replace the `distributed` option in the **Supvisors** rules file.
  The `distributed` option is deprecated and will be removed in the next version.

* Update the starting strategies so that the node load is considered in the event where multiple **Supvisors** instances
  are running on the same node. The `LESS_LOADED_NODE` and `MOST_LOADED_NODE` starting strategies have been added.

* Update the `RunningFailureHandler` so that `Starter` and `Stopper` actions are all stored before they are actually 
  triggered.

* Add the `RESTART` and `SHUTDOWN` strategies to the `running_failure_strategy` option.

* Update `Starter` and `Stopper` so that event timeouts are based on ticks rather than time.

* Update `InfanticideStrategy` and `SenicideStrategy` so that the conciliation uses the `Stopper`.
  This avoids duplicated conciliation requests when entering the `CONCILIATION` state.

* When receiving a forced state due to a `Starter` or `Stopper` timeout, check if the expected process state has been
  reached before actually forcing the state. Events may have crossed.

* The `programs` section has been added in the `application` section of the **Supvisors** rules file.
  All `program` definitions should be placed in this section rather than directly in the `application` section.
  The intention is for the next **Supvisors** version to be able to declare application options in any order.
  Note that having `program` sections directly in the `application` section is still supported but deprecated
  and will be removed in the next version.

* Add the `starting_failure_strategy` option in the `program` section of the **Supvisors** rules file.
  It supersedes the values eventually set in the `application` section.

* Add the `inactivity_ticks` option to the **Supvisors** section of the Supervisor configuration file to enable more
  flexibility in a congested system.

* Add `node_name` and `port` information to the result of the `get_instance_info` XML-RPC and to the instance status
  of the **Supvisors** event listener.

* In the Process page of the Web UI, add buttons to shrink / expand all applications.

* Use a different gradient in the Web UI for running processes that have ever crashed.

* Fix CSS process table cell height with recent versions of Firefox.

* Use hexadecimal strings for the `shex` attribute in the Web UI URL. 

* Add `action` class to the start/stop/restart/shutdown buttons in the headers of the **Supvisors** web pages.

* Move PyZmq sockets creation to the main thread so that a bind error is made explicit in log traces.

* Remove support to deprecated options, attributes and XML-RPCs (`address_list`, `force_synchro_if`, `rules_file`,
  `address_name`, `addresses`, `get_master_address`, `get_address_info` and `get_all_addresses_info`).


## 0.11 (2022-01-02)

* Fix [Issue #99](https://github.com/julien6387/supvisors/issues/99).
  Update the **Supvisors** design so that it can be used to supervise multiple Supervisor instances on multiple nodes.
  This update had a major impact on the source code. More particularly:
  - The XML-RPCs `get_master_identifier`, `get_instance_info` and `get_all_instances_info` have been added to replace
    `get_master_address`, `get_address_info` and `get_all_addresses_info`.
  - The `supervisorctl` command `instance_status` has been added to replace `address_status`.
  - The XML-RPCs that would return attributes `address_name` and `addresses` are now returning `identifier` and
    `identifiers` respectively. This impacts the following XML-RPCs (and related `supervisorctl` commands):
    - `get_application_info`
    - `get_all_application_info`
    - `get_application_rules`
    - `get_address_info`
    - `get_all_addresses_info`
    - `get_all_process_info`
    - `get_process_info`
    - `get_process_rules`
    - `get_conflicts`.
  - The `supvisors_list` option has been added to replace `address_list` in the **Supvisors** section of the Supervisor
    configuration file. This option accepts a more complex definition: `<identifier>host_name:http_port:internal_port`.
    Note that the simple `host_name` is still supported in the event where **Supvisors** doesn't have to deal
    with multiple Supervisor instances on the same node.
  - The `core_identifiers` option has been added to replace `force_synchro_if` in the **Supvisors** section of the
    Supervisor configuration file. It targets the names deduced from the `supvisors_list` option.
  - The `identifiers` option has been added to replace the `addresses` option in the **Supvisors** rules file.
    This option targets the names deduced from the `supvisors_list` option.
  - The `address`-like attributes, XML-RPCs and options are deprecated and will be removed in the next version.

* Fix [Issue #98](https://github.com/julien6387/supvisors/issues/98).
  Move the heartbeat emission to the Supvisors thread to avoid being impacted by a Supervisor momentary freeze.
  On the heartbeat reception part, consider that the node is `SILENT` based on a number of ticks instead of time.

* Fix issue with `supvisors.stop_process` XML-RPC that wouldn't stop all processes when any of the targeted processes
  is already stopped.

* Fix exception when authorization is received from a node that is not in `CHECKING` state. 

* Fix regression (missing disconnect) on node isolation when fencing is activated.

* Fix issue in statistics compiler when network interfaces are dynamically created / removed.

* Refactoring of `Starter` and `Stopper`.

* The module `rpcrequests` has been removed because useless.
  The function `getRPCInterface` of th module `supervisor.childutils` does the job.

* The `startsecs` and `stopwaitsecs` program options have been added to the results of `get_all_local_process_info` and
  `get_local_process_info`.

* The option `rules_file` is updated to `rules_files` and supports multiple files for **Supvisors** rules.
  The option `rules_file` is thus deprecated and will be removed in the next version.

* Add a new `restart_sequence` XML-RPC to trigger a full application start sequence.

* Update the `restart_application` and `restart_process` XML-RPC so that processes can restart themselves using them.

* Add `expected_exit` to the output of `supervisorctl sstatus` when the process is `EXITED`.

* Add the new option `stats_enabled` to enable/disable the statistics function.

* Update `start_process`, `stop_process`, `restart_process`, `process_rules` in `supervisorctl` so that calls are made
  on each individually process rather than process group when `all` is used as parameter.

* Add exit codes to erroneous **Supvisors** calls in `supervisorctl`.

* When aborting jobs when re-entering the `INITIALIZATION` state, clear the structure holding the jobs in progress.
  It has been found to stick **Supvisors** in the `DEPLOYMENT` state in the event where the *Master* node is temporarily
 `SILENT`.

* Restrict the use of the XML-RPCs `start_application`, `stop_application`, `restart_application` to *Managed*
  applications only.

* Review the logic of the refresh button in the Web UI.

* Add node time to the node boxes in the Main page of the Web UI.

* Sort alphabetically the entries of the application menu of the Web UI.

* Update the mouse pointer look on nodes in the Main and Host pages of the Web UI.

* Remove the useless timecode in the header of the Process and Host pages of the Web UI as it is now provided
  at the bottom right of all pages.

* Add class "action" to Web UI buttons that trigger an XML-RPC.

* Switch from Travis-CI to GitHub Actions for continuous integration.


## 0.10 (2021-09-05)

* Implement [Supervisor Issue #177](https://github.com/Supervisor/supervisor/issues/177).
  It is possible to update dynamically the program numprocs using the new `update_numprocs` XML-RPC. 

* Add targets **Python 3.7** and **Python 3.8** to Travis-CI.


## 0.9 (2021-08-31)

* Enable the hash '#' for the `addresses` of a non-distributed application.

* Add `supvisorsctl` to pally the lack of support of `supervisorctl` when used with `--serverurl URL` option.
  See related [Supervisor Issue #1455](https://github.com/Supervisor/supervisor/issues/1455).

* Provide `breed.py` as a binary of **Supvisors**: `supvisors_breed`.
  The script only considers group duplication as it is fully valid to include multiple times a program definition
  in several groups.

* Move the contents of the `[supvisors]` section into the `[rpcinterface:supvisors]` section and benefit from the
  configuration structure provided by Supervisor. The `[supvisors]` section itself is thus obsolete.

* Remove deprecated support of `pattern` elements.

* Fix issue when using the Web UI Application page from a previous launch.

* Invert the stop sequence logic, starting from the greatest ``stop_sequence`` number to the lowest one.

* When ``stop_sequence`` is not set in the rules files, it is defaulted to the ``start_sequence`` value.
  With the new stop sequence logic, the stop sequence is by default exactly the opposite of the start sequence.

* Fix Nodes' column width for `supervisorctl application_rules`.

* `CHANGES.rst` replaced with `CHANGES.md`.

* 'Scenario 3' has been added to the **Supvisors** use cases.

* A 'Gathering' configuration has been added to the **Supvisors** use cases. It combines all uses cases.


## 0.8 (2021-08-22)

* Fix exception in `INITIALIZATION` state when the *Master* declared by other nodes is not RUNNING yet and
  the *core nodes* are RUNNING.

* Fix exception when program rules and extra arguments are tested against a program unknown to the local Supervisor.

* Fix issue about program patterns that were applicable to all elements. The scope of program patterns is now limited
  to their owner application.

* Fix issue with infinite tries of application restart when the process cannot be started due to a lack of resources
  and `RESTART_APPLICATION` is set on the program in the **Supvisors** rules file.

* Fix issue about application state not updated after a node has become silent.

* Fix issue when choosing a node in `Starter`. Apply the requests that have not been satisfied yet for
  non-distributed applications.

* Review logic for application major / minor failures.

* Simplify the insertion of applications to start or stop in Commander jobs.

* Add support for application patterns in the **Supvisors** rules file.

* In the **Supvisors** rules file, `pattern` elements are **deprecated** and are replaced by `program` elements
  with a `pattern` attribute instead of a `name` attribute.
  Support for `pattern` elements will be removed in the next version of **Supvisors**.

* Node aliases have been added to the **Supvisors** rules file.

* Add the current node to all pages of Web UI to be aware of the node that displays the page.

* The Web UI is updated to handle a large list of applications, nodes, processor cores and network interfaces.

* In the Process page of the Web UI, expand / shrink actions are not applicable to programs that are not owned
  by a Supervisor group.

* In the Applications navigation menu of the Web UI, add a red light near the Applications title if any application
  has raised a failure.

* In the Application page of the Web UI, default starting strategy is the starting strategy defined
  in the **Supvisors** rules file for the application considered.

* In the Application ang Process page, the detailed process statistics can be deselected.

* Titles added to the output of :program:`supervisorctl` `address_status` and `application_info`.

* The XML schema has been moved to a separate file `rules.xsd`.

* Remove dependency to *netifaces* as *psutil* provides the function.

* 'Scenario 2' has been added to the **Supvisors** use cases.

* A script `breed.py` has been added to the installation package.
  It can be used to duplicate the applications based on a template configuration and more particularly used to prepare
  the Scenario 2 of the **Supvisors** use cases.


## 0.7 (2021-08-15)

* Fix [Issue #92](https://github.com/julien6387/supvisors/issues/92).
  The *Master* drives the state of all **Supvisors** instances and a simplified state machine has been assigned
  to non-master **Supvisors** instances. The loss of the *Master* instance is managed in all relevant states.

* Fix issue about applications that would be started automatically whereas their `start_sequence` is 0.
  The regression has been introduced during the implementation of applications repair in **Supvisors 0.6**.

* Enable stop sequence on *Unmanaged* applications.

* In the Applications navigation menu of the Web UI, add a red light to applications having raised a failure.

* New application rules `distributed` and `addresses` added to the **Supvisors** rules file.
  Non-distributed applications have all their processes started on the same node chosen in accordance with the
  `addresses` and the `starting_strategy`.

* Add the `starting_strategy` option to the `application` section of the **Supvisors** rules file.

* Fix issue when choosing a node in `Starter`. The starting strategies considers the current load of the nodes
  and includes the requests that have not been satisfied yet.

* Fix issue with infinite process restart when the process crashes and `RESTART_PROCESS` is set on the program
  in the **Supvisors** rules file. When the process crashes, only the *Supervisor* `autorestart` applies.
  The **Supvisors** `RESTART_PROCESS` applies only when the node becomes inactive.

* Fix exception when forcing the state on a process that is unknown to the local Supervisor.

* Promote the `RESTART_PROCESS` into `RESTART_APPLICATION` if the application is stopped.

* For the *Master* election, give a priority to nodes declared in the `forced_synchro_if` option if used.

* When using the `forced_synchro_if` option and when `auto_fence` is activated, do not isolate nodes as long as
  `synchro_timeout` has not passed.

* In the `INITALIZATION` state, skip the synchronization phase upon notification of a known *Master* and adopt it.

* Add reciprocity to isolation even if `auto_fence` is not activated.

* In the process description of the Web UI Application page, add information about the node name.
  In particular, it is useful to know where the process was running when it is stopped.

* Start adding use cases to documentation, inspired by real examples.
  'Scenario 1' has been added.


## 0.6 (2021-08-01)

* Applications that are not declared in the **Supvisors** rules file are not *managed*.
  *Unmanaged* applications have no start/stop sequence, no state and status (always STOPPED) and **Supvisors**
  does not raise a conflict if multiple instances are running over multiple nodes.

* Improve **Supvisors** stability when dealing with remote programs undefined locally.

* Add expand / shrink actions to applications to the `ProcInstanceView` of the Web UI.

* Upon authorization of a new node in **Supvisors**, back to `DEPLOYMENT` state to repair applications.

* Add RPC `change_log_level` to dynamically change the **Supvisors** logger level.

* Application state is evaluated only against the starting sequence of its processes.

* Fix blocking issue when *Master* is stopped while in `DEPLOYMENT` state.

* Fix issue with applications that would not fully stop when using the `STOP_APPLICATION` starting failure strategy.

* Fix issue related to [Issue #85](https://github.com/julien6387/supvisors/issues/85).
  An exception was raised when the program `procnum` was greater than the list of applicable nodes.

* Fix [Issue #91](https://github.com/julien6387/supvisors/issues/91).
  Fix CSS style on the process tables in HTML.

* Fix [Issue #90](https://github.com/julien6387/supvisors/issues/90).
  The **Supvisors** *Master* node drives the transition to `OPERATION`.

* In the Web UI, set the process state color to `FATAL` when the process has exited unexpectedly.

* Change the default expected loading to `0` in the `program` section of the **Supvisors** rules file.

* Python `Enum` used for enumerations (not available in Python 2.7).

* Remove `supvisors_shortcuts` from source code to get rid of IDE warnings.

* All unit tests updated from `unittest` to `pytest`.

* Include this Change Log to documentation.


## 0.5 (2021-03-01)

* New option `force_synchro_if` to force the end of the synchronization phase when a subset of nodes is active.

* New starting strategy `LOCAL` added to command the starting of an application on the local node only.

* Fix [Issue #87](https://github.com/julien6387/supvisors/issues/87).
  Under particular circumstances, **Supvisors** could have multiple *Master* nodes.

* Fix [Issue #86](https://github.com/julien6387/supvisors/issues/86).
  The starting and stopping sequences may fail and block when a sub-sequence includes only failed programs.

* Fix [Issue #85](https://github.com/julien6387/supvisors/issues/85).
  When using `#` in the `address_list` program rule of the **Supvisors** rules file, a subset of nodes can optionally
  be defined.

* Fix [Issue #84](https://github.com/julien6387/supvisors/issues/84).
  In the **Supvisors** rules file, program rules can be defined using both model reference and attributes.

* The Web UI uses the default starting strategy of the configuration file.

* The layout of Web UI statistics sections has been rearranged.

* Fix CSS style missing for `CHECKING` node state in tables.

* Star added to the node box of the *Master* instance on the main page.

* Type annotations are added progressively in source code.

* Start switching from `unittest` to `pytest`.

* Logs (especially `debug` and `trace`) updated to remove printed objects.


## 0.4 (2021-02-14)

* Auto-refresh button added to all pages.

* Web UI Main page reworked by adding a subdivision of application in node boxes.

* Fix exception when exiting using `Ctrl+c` from shell.

* Fix exception when rules files is not provided.


## 0.3 (2020-12-29)

* Fix [Issue #81](https://github.com/julien6387/supvisors/issues/81).
  When **Supvisors** logfile is set to `AUTO`, **Supvisors** uses the same logger as **Supervisor**.

* Fix [Issue #79](https://github.com/julien6387/supvisors/issues/79).
  When `FATAL` or `UNKNOWN` Process state is forced by **Supvisors**, `spawnerr` was missing in the listener payload.

* Useless folder `rsc_ref` deleted.

* `design` folder moved to a dedicated *GitHub* repository.

* 100% coverage reached in unit tests.


## 0.2 (2020-12-14)

* Migration to **Python 3.6**.
  Versions of dependencies are refreshed, more particularly **Supervisor 4.2.1**.

* CSS of Web UI updated / simplified.

* New action added to Host Process page of WebUI: `tail -f stderr` button.

* New information actions added to Application page of WebUI:

    * `description` field.
    * `clear logs`, `tail -f stdout`, `tail -f stderr` buttons.

* Fix [Issue #75](https://github.com/julien6387/supvisors/issues/75).
  **Supvisors** takes into account the `username` and the `password` of `inet_http_server` in the `supervisord` section.

* Fix [Issue #17](https://github.com/julien6387/supvisors/issues/17).
  The user selections on the web UI are passed to the URL.

* Fix [Issue #72](https://github.com/julien6387/supvisors/issues/72).
  The extra arguments are shared between all **Supvisors** instances.

* `README.rst` replaced with `README.md`.

* Coverage improved in tests.

* Docs target added to Travis-CI.


## 0.1 (2017-08-11)

Initial release.<|MERGE_RESOLUTION|>--- conflicted
+++ resolved
@@ -1,9 +1,6 @@
 # Change Log
 
-<<<<<<< HEAD
 ## 0.19 (2025-xx-xx)
-
-* Fix a random Python crash due to race condition when restarting **Supvisors**.
 
 * Fix the statistics compiler, so that it manages the **Supvisors** instances discovered.
 
@@ -45,13 +42,59 @@
 * Cancel individual subscriptions from the Supervisor events rather than perform a global clear.
 
 * Consider variable CPU frequency value returned by `psutil`.
-=======
+
+
 ## 0.18.7 (2025-01-10)
 
 * Fix a random Python crash due to an I/O exception when the Supervisor log file is rolling over.
 
 * Fix a possible race condition in the Supervisor proxies management.
->>>>>>> 19319d60
+
+
+## 0.19 (2025-xx-xx)
+
+* Fix a random Python crash due to race condition when restarting **Supvisors**.
+
+* Fix the statistics compiler, so that it manages the **Supvisors** instances discovered.
+
+* Refactoring of the **Supvisors** internal state machine.
+  The state `INITIALIZATION` has been renamed as `SYNCHRONIZATION` and a new state `ELECTION` has been added
+  to get more stability in the *Master* election.
+
+* Fix the issue raised by the rejected [Pull Request #120](https://github.com/julien6387/supvisors/pull/120).
+  **Supvisors** uses the `ioctl` functions to get the relevant network data on all network interfaces and matches
+  the local instance on the whole information available.
+  During the handshake, the local network data is shared with the other **Supvisors** instances using the new XML-RPC
+  `get_local_supvisors_info`.
+
+* Take into account the network data in the **Supvisors** Web UI, so that the same network interface is used
+  when navigating to another node.
+
+* Add a session cookie to **Supvisors** Web UI client.
+  All statistics images served by the **Supvisors** Web UI are renamed to allow multiple auto-refreshed views
+  in the browser tabs. 
+
+* Add the XML-RPCs `get_instance_state_modes` and `get_all_instances_state_modes` in support of getting detailed state
+  and modes information from a single **Supvisors** instance.
+  This information has been removed from the XML-RPCs `get_instance_info` and `get_all_instances_info`.
+
+* Add a new option `supvisors_failure_strategy` to decide what to do when the initial conditions are not met anymore.
+
+* Add a new option `css_files` to allow user CSS in the **Supvisors** Web UI.
+
+* Remove the Supvisors instance state `UNKNOWN`, and rename `SILENT` as `STOPPED` (default value).
+
+* Add the process PID to the process statistics event.
+
+* Add a timestamp to the events of the **Supvisors** event interface.
+  This timestamp is also added to the XML-RPCs `get_supvisors_state`, `get_instance_state_modes`,
+  `get_all_instances_state_modes`, `get_application_info`, `get_all_applications_info`, `get_process_info`,
+  `get_all_process_info`.
+  The `last_event_time` in the Process status event is renamed as `last_event_mtime`.
+
+* Cancel individual subscriptions from the Supervisor events rather than perform a global clear.
+
+* Consider variable CPU frequency value returned by `psutil`.
 
 
 ## 0.18.6 (2024-08-20)
