--- conflicted
+++ resolved
@@ -1,6 +1,5 @@
 # Change Log
 
-<<<<<<< HEAD
 ## 0.18 (2024-xx-xx)
 
 * Fix [Issue #50](https://github.com/julien6387/supvisors/issues/50).
@@ -18,22 +17,19 @@
 
 * Move the host statistics collector to the statistics collector process. 
   The option `stats_collecting_period` is now applicable to host statistics collector.
-=======
+
+* Rework **Supvisors** `RPCInterface` exceptions.
+
+
 ## 0.17.4 (2024-03-24)
 
 * Fix bug that was randomly blocking **Supvisors** on restart or shutdown, due to a stdout flush hanging in
   multiprocessing bowels. The statistics Process is now started before any other thread.
->>>>>>> 9513e09b
 
 * `guest` time removed from because CPU calculation because it is already accounted in `user` time on Linux.
 
 * Fix process CPU so that it corresponds to the Linux `top` result.
 
-<<<<<<< HEAD
-* Rework **Supvisors** `RPCInterface` exceptions.
-
-=======
->>>>>>> 9513e09b
 * Use the latest versions of Sphinx-related modules for documentation, as `sphinx-5.0` is now the minimal dependency.
 
 
@@ -53,7 +49,7 @@
 
 * Fix the **Supvisors** identifier possibilities when using the distribution rule `SINGLE_INSTANCE`.
 
-* Update the process statistics collector process so that it exits by itself when `supervisord` is killed.
+* Update the process statistics collector thread so that it exits by itself when `supervisord` is killed.
 
 * Improve the node selection when using the distribution rule `SINGLE_NODE`.
 
@@ -153,7 +149,7 @@
 
 * The option `stats_periods` accepts float values, not necessarily multiples of 5.
 
-* Implement [Issue #54](https://github.com/julien6387/supvisors/issues/54).
+* Fix [Issue #54](https://github.com/julien6387/supvisors/issues/54).
   Add host and process statistics to the **Supvisors** event interface.
 
 * Fix children process CPU times in statistics.
@@ -367,7 +363,7 @@
 
 ## 0.11 (2022-01-02)
 
-* Implement [Issue #99](https://github.com/julien6387/supvisors/issues/99).
+* Fix [Issue #99](https://github.com/julien6387/supvisors/issues/99).
   Update the **Supvisors** design so that it can be used to supervise multiple Supervisor instances on multiple nodes.
   This update had a major impact on the source code. More particularly:
   - The XML-RPCs `get_master_identifier`, `get_instance_info` and `get_all_instances_info` have been added to replace
@@ -687,7 +683,7 @@
 
 ## 0.3 (2020-12-29)
 
-* Implement [Issue #81](https://github.com/julien6387/supvisors/issues/81).
+* Fix [Issue #81](https://github.com/julien6387/supvisors/issues/81).
   When **Supvisors** logfile is set to `AUTO`, **Supvisors** uses the same logger as **Supervisor**.
 
 * Fix [Issue #79](https://github.com/julien6387/supvisors/issues/79).
