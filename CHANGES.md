# Change Log

<<<<<<< HEAD
## 0.19 (2024-xx-xx)

* TODO.
=======
## 0.18.6 (2024-08-20)

* Completion of fix about process CPU statistics when using SOLARIS mode.

* Add a grid to statistics plots in the **Supvisors** Web UI.


## 0.18.5 (2024-08-19)

* Fix process CPU statistics when using SOLARIS mode.
  Issue introduced in **Supvisors** 0.18 with statistics refactoring.
>>>>>>> 322f9738


## 0.18.4 (2024-07-13)

* Fix `supervisord` uptime in the **Supvisors** Web UI.
  Issue introduced in **Supvisors** 0.18 with monotonic time consideration.

* Set a default warning message to state that Supvisors rules don't apply on the Supervisor page
  of the **Supvisors** Web UI.

* Emphasize the selected Supervisor instance and Application in the navigation of the **Supvisors** Web UI.

* In discovery mode, clarify the logs in the event where the **Supvisors** nick identifier is not unique.

* Add a section about multicast in documentation troubleshooting.


## 0.18.3 (2024-06-05)

* Recreate the internal proxy to the local Supervisor if older than 20 minutes, in order to palliate the closure
  of all channels inactive during 30 minutes in the Supervisor HTTP server.
  This fixes a rare bug that has been introduced in **Supvisors** 0.17, and whose occurrence has greatly
  increased after the refactoring of the **Supvisors** 0.18 internal communications.

* Swap Memory and Network statistics cards in the **Supvisors** Web UI.


## 0.18.2 (2024-05-27)

* Handle the `PermissionError` exception when trying to get disk usage.

* Update CSS for overflow parts in the **Supvisors** Web UI.


## 0.18.1 (2024-05-26)

* Fix the different perception of **Supvisors** instances about a process whose state is forced.

* Fix regression using the `SINGLE_NODE` distribution rule.

* Share the configuration of `stdout` and `stderr` log files between all **Supvisors** instances. 
  `has_stdout` and `has_stderr` are added to the result of the XML-RPC `get_local_process_info`.

* When the `software_name` option is set, it is used as a prefix in all log traces.

* Add disk usage and read/write statistics to the **Supvisors** Web UI.
  Disk statistics are published to the event interface and the JAVA client has been updated accordingly.

* In the Application page of the **Supvisors** Web UI, add the possibility to expand the process information
  from all **Supvisors** instances where it is configured.
  In the event of a process conflict, a `Conciliate` button is displayed instead od a list of **Supvisors** instances.
  Clicking on this button displays the Conciliation page.

* Split the Main and Conciliation pages of the **Supvisors** Web UI.

* The conflicting processes are highlighted in the Main page of the **Supvisors** Web UI.

* Change the access of the Conciliation page of the **Supvisors** Web UI, by clicking on the `CONCILIATION` state.
  A click on the **Supvisors** logo always brings back the Main page.

* Fix the renaming of `DEPLOYMENT` state as `DISTRIBUTION` in the JAVA client.


## 0.18 (2024-05-02)

* Refactoring of the **Supvisors** internal communications.
  The `internal_port` of the **Supvisors** section in the Supervisor configuration file is no longer needed.
  As a consequence, the `supvisors_list` option is simplified as follows: `<identifier>host_name:http_port`. 
  The transitional `SupvisorsInstanceStates.ISOLATING` state has been removed.
  The remote **Supvisors** instance becomes `SILENT` as soon as the event publication fails due to a transport issue.

* Implement [Issue #50](https://github.com/julien6387/supvisors/issues/50).
  A new tag `operational_status` in the Application rules allows to declare the formula applicable to evaluate the
  application operational status.
  `status_formula` is added to the result of the XML-RPC `get_application_rules`.

* Implement [Issue #15](https://github.com/julien6387/supvisors/issues/15).
  A `StarterModel` has been added to **Supvisors** to give a prediction of the application distribution when started.
  The command is available through the new XML-RPCs `test_start_application` and `test_start_process` and have been
  added to `supervisorctl`.

* The **Supvisors** `core_identifiers` option and the **Supvisors** rules can now accept indifferently Supervisor
  identifiers or keys with the `host:http_port` format.

* Update the `get_instance_info` XML-RPC so that the function accepts a stereotype as parameter.
  As a consequence, it now returns a list of dictionaries.

* Add a `lazy` attribute to the `update_numprocs` XML-RPC, so that when set combined to a numprocs decrease,
  **Supvisors** defers the obsolete processes deletion from the Supervisor configuration only when the processes stop
  (exit, crash or later user request) instead of stopping them immediately.

* Add monotonic time in internal model and exchanges to cope with time updates while **Supvisors** is running.
  Impact on the XML-RPC `get_instance_info`, `get_process_info` and on the event interface for instance status
  and process event.

* Add new `get_statistics_status`, `enable_host_statistics`, `enable_process_statistics`, `update_collecting_period`
  XML-RPCs to support the possibility to get and update the collection of host and process statistics.
  The corresponding commands `stats_status`, `enable_stats` and `stats_period` have been added to `supervisorctl`.
  The JAVA client includes the new XML-RPCs.

* Add new `get_all_inner_process_info` and `get_inner_process_info` XML-RPCs to support debug investigation.
  They return internal information on the processes declared on a **Supvisors** instance.

* Move the host statistics collector to the statistics collector process. 
  The option `stats_collecting_period` is now applicable to host statistics collector.

* Re-apply the eventual process `extra_args` when restarting the application.

* In the Supervisors navigation menu of the Web UI, add a red light to Supervisor instances having raised a failure.

* Allow the display of a software name and icon at the top of the **Supvisors** Web UI.
  The options `software_name` and `software_icon` have been added to the **Supvisors** section of the Supervisor
  configuration file.

* All internal identifiers are now based on the `host:http_port` format.

* Rename the `DEPLOYMENT` state as `DISTRIBUTION` state to lift ambiguity ("deployment" is rather connoted when dealing
  with the orchestration domain).

* Rework **Supvisors** `RPCInterface` exceptions.

* Rework the style of the **Supvisors** Web UI.


## 0.17.4 (2024-03-24)

* Fix bug that was randomly blocking **Supvisors** on restart or shutdown, due to a stdout flush hanging in
  multiprocessing bowels. The statistics Process is now started before any other thread.

* `guest` time removed from because CPU calculation because it is already accounted in `user` time on Linux.

* Fix process CPU so that it corresponds to the Linux `top` result.

* Use the latest versions of Sphinx-related modules for documentation, as `sphinx-5.0` is now the minimal dependency.


## 0.17.3 (2023-12-14)

* Fix regression when displaying the Network statistics in the **Supvisors** Web UI.

* Add restrictions to `flask-restx` dependencies.


## 0.17.2 (2023-12-04)

* Fix rare I/O exception by joining the `SupervisorsProxy` thread before exiting the `SupvisorsMainLoop`.

* Fix rare exception when host network statistics are prepared for display in the **Supvisors** Web UI in the event
  where network interfaces have different history sizes.

* Fix the **Supvisors** identifier possibilities when using the distribution rule `SINGLE_INSTANCE`.

* Update the process statistics collector thread so that it exits by itself when `supervisord` is killed.

* Improve the node selection when using the distribution rule `SINGLE_NODE`.

* Use an asynchronous server in the **Supvisors** internal communications.
  The refactoring fixes an issue with the TCP server that sometimes wouldn't bind despite the `SO_REUSEADDR` set.

* Restore the `action` class in the HTML of the **Supvisors** Web UI.

* CI targets added for Python 3.11 and 3.12.


## 0.17 (2023-08-17)

* Fix [Issue #112](https://github.com/julien6387/supvisors/issues/112).
  Write the disabilities file even if no call to `disable` and `enable` XML-RPCs have been done.
  Try to create the folder at startup if it does not exist.

* Fix a case where the `Starter` would block if the process reaches the expected state without reception
  of the corresponding event.

* Fix typo for `zmq` requirement when installing **Supvisors** from `pypi`.

* Fix `flask-restx` dependency in setup according to Python version.

* Fix uncaught exception the request to start a process is rejected due to a lack of resources.
  The exception was dependent from the Python version (absent in 3.6 but raised in 3.9).

* Monkeypatch fix of [Supervisor Issue #1596](https://github.com/Supervisor/supervisor/issues/1596).
  Shutdown of the asyncore socket before it is closed.

* Improve robustness against network failures. All Supervisor events are applied to the local **Supvisors** instance
  before they are published, so that it remains functional despite a network failure.
  The internal TCP sockets are rebound when a network interface becomes up (requires `psutil`).

* Provide a discovery mode where the **Supvisors** instances are added on-the-fly without declaring them in
  the `supvisors_list` option. The function relies on a Multicast Group definition (options `multicast_group`,
  `multicast_interface` and `multicast_ttl` added to that purpose).
  The attribute `discovery_mode` is added to the `get_state` and `get_instance_info` XML-RPCs.

* Add a new option `stereotypes` to support the discovery mode. The `identifiers` of the Application and Program rules
  can now reference a **Supvisors** stereotype in addition to identifiers and aliases.
  By extension, it is made available to the non-discovery mode.

* Add a new option `syncho_options` to enable the user to choose the conditions putting an end to the **Supvisors**
  synchronization phase.
  More particularly when using the new `USER` condition, the **Supvisors** Web UI provides a means to end the
  `INITIALIZATION` state, with optional *Master* selection. The command is also available as an XML-RPC `end_synchro`
  and has been added to `supervisorctl`.

* The new item `@` in the `identifiers` of the Program rules takes the behavior of the item `#` as it was
  before **Supvisors** version 0.13, i.e. the assignment is strictly limited by the length of the `identifiers` list,
  without roll-over.
  NOTE: This is not available for Application rules.

* Use host aliases when looking for the local **Supvisors** instance.

* Use IP address rather than host identification when dealing with `SINGLE_NODE` starting strategy. 

* To prevent the situation that led the `Starter` to block, a new state `CHECKED` is added to `SupvisorsInstanceStates`,
  which is actually a pre-`RUNNING` state.
  Such a **Supvisors** instance is considered active and is updated with received events but cannot be part of any
  starting sequence until all starting jobs in progress are completed.

* Limit the consideration of the process forced state to display in the Application page of the **Supvisors** Web UI,
  so that it does not interfere with the real process state.

* Add `master_identifier` to the output of the XML-RPCs `get_supvisors_state` and `get_instances_info`.
  The `supervisorctl` commands `sstate` and `instance_status` have also been updated.

* Monkeypatch **Supervisor** on-the-fly so that its logger is thread-safe and add log traces in **Supvisors** threads.

* Simplify the **Supvisors** state machine and replace the states `RESTART` and `SHUTDOWN` by a single state `FINAL`.

* Highlight the process line hovered by the cursor in the **Supvisors** Web UI.

* Remove the figures from the **Supvisors** Web UI when `matplotlib` is not installed.

* Add RPC `changeLogLevel` to the JAVA client.

* Do not catch XmlRpc exceptions in the JAVA client.

* Refactoring of the **Supvisors** internal communications.


## 0.16 (2023-03-12)

* Add `websockets` as an option to the **Supvisors** event listener (Python 3.7+ only).

* Re-design the `PyZMQ` event listener using the `zmq.asyncio` support for better commonalities
  with the `wesockets` solution.

* Re-design the statistics collection and compilation.

* The option `stats_enabled` takes additional values to control host and process statistics independently.

* The option `stats_collecting_period` has been added to set the minimum time between process statistics collection.

* The option `stats_periods` accepts float values, not necessarily multiples of 5.

* Fix [Issue #54](https://github.com/julien6387/supvisors/issues/54).
  Add host and process statistics to the **Supvisors** event interface.

* Fix children process CPU times in statistics.

* Fix Solaris mode not taken into account for the process mean CPU value in the **Supvisors** Web UI.

* Fix Flask `start_args` to pass the extra arguments in the URL attributes rather than in the route.

* Only one **Supvisors** instance is running when both `unix_http_server` and `inet_http_server` sections are defined
  in the supervisor configuration file.

* The local **Supvisors** instance is identified as the item having the same fully qualified domain name
  (as returned by `socket.gethostaddr` and `socket.getfqdn`) among the items of the `supvisors_list` option. 

* Use the HTTP server port to help the identification of the local **Supvisors** instance when multiple items
  of the `supvisors_list` option fit and identifier is not set.

* The attribute `process_failure` is added to the `get_instance_info` XML-RPC to inform if there is a process failure
  in the **Supvisors** instance. The attribute is also provided in the event interface and in the `instance_status`
  option of the `supervisorctl` command. 

* Raise an exception when the matching **Supvisors** instance in the `supvisors_list` option is inconsistent
  with the local configuration.

* Add a **Supvisors** logo.


## 0.15 (2022-11-20)

* Publish / Subscribe pattern implemented for **Supvisors** internal communication.
  `PyZmq` is now only used for the optional external publication interface.

* Make **Supvisors** robust to `addProcessGroup` / `removeProcessGroup` / `reloadConfig` Supervisor XML-RPCs.

* Fix process CPU times in statistics so that children processes are all taken into account.

* Fix regression in `supervisorctl application_rules` where the former `distributed` entry was still used
  instead of `distribution`. 

* Fix uncaught exception when an unknown host name or IP address is used in the `supvisors_list` option.

* Fix `ProcessEvent` publication when no resource is available to start a process. 

* Fix `SupvisorsStatus` event in JAVA ZMQ client.

* Manage the `RuntimeError` exception that could be raised by matplotlib when saving a graph.

* Add `all_start` and `all_start_args` to the list of `supervisorctl` commands. These commands respectively invoke
  `supervisor.startProcess` and `supvisors.start_args` on all running **Supvisors** instances.

* Add `tail_limit` and `tailf_limit` options to override the default 1024 bytes used by Supervisor to display
  the Tail pages of the Web UI.

* Inactive Log Clear / Stdout / Stderr buttons in the Web UI if no stdout / stderr is configured. 

* Add resolution to `ProcessStatus` time information and store event time, so that forced state is correctly considered.

* A process is not considered disabled anymore when process rules don't allow any candidate **Supvisors** instance.

* When `psutil` is not installed on a host, the statistics-related options of the Process and Host pages
  of the Web UI are not displayed, just as if the option `stats_enabled` was set to `False`.

* Clarify the exceptions that could be raised in **Supvisors** startup.

* Add a FAQ to the documentation.


## 0.14 (2022-05-01)

* Implement [Supervisor Issue #1054](https://github.com/Supervisor/supervisor/issues/1054).
  Start / Stop / Restart buttons have been added to groups in the Supervisor page of the Web UI so that it is possible
  to start / stop / restart all the processes of the group at once.
  The application state and description have been removed from this table as the information was confusing.

* Fix issue where starting strategies would not work as expected when multiple **Supvisors** instances run on the same
  node but their `host_name` is identified differently in the option `supvisors_list`.

* Replace on-the-fly the Supervisor `gettags` function so that the XML-RPC `system.methodSignature` works with both
  Supervisor and **Supvisors**.

* Use `socket.gethostaddr` to validate the host names provided in the option `supvisors_list`.

* In the Application page of the Web UI, apply a *disabled* status to programs that are disabled on all their possible
  **Supvisors** instances (according to rules and configuration).

* Maintain the auto-refresh set on the **Supvisors** `restart` / `shutdown` actions of the Web UI.

* Change the style of the *matplotlib* graphs.


## 0.13 (2022-02-27)

* Implement [Supervisor Issue #591](https://github.com/Supervisor/supervisor/issues/591).
  It is possible to disable/enable programs using the new `disable` and `enable` XML-RPCs. 
  A new option `disabilities_file` has been added to support the persistence.
  The `disabled` status of the processes is made available through the `supvisors.get_local_process_info` XML-RPC and
  in the process table of the Web UI.

* Fix issue where **Supvisors** may be blocked in the `DEPLOYMENT` phase due to late process events.

* Add a new `start_any_process` XML-RPC that starts one process whose namespec matches the regular expression.

* Add a `wait` parameter to the `update_numprocs` XML-RPC.

* Add the principle of **Supvisors** modes to the output of the XML-RPCs `get_supvisors_state` and `get_instance_info`.
  The modes are linked to the existence of jobs in progress in `Starter` and `Stopper`.

* The **Supvisors** modes are displayed to the Main page of the Web UI and the **Supvisors** instance modes are
  displayed to the Process and Host pages of the Web UI. In the navigation menu, the local **Supvisors** instance
  points out the **Supvisors** instances where the modes are activated, and the applications involved in its own
  `Starter` or `Stopper`.

* When using the item `#` in the `identifiers` of the Application or Program rules and with a number of candidate
  applications or processes greater than the candidate `identifiers`, the assignment is performed by rolling over
  the `identifiers` list. 

* Add pid and uptime information to the `supervisord` entry of the process table in the Web UI.

* The application rules of a **Supvisors** rules file can be inserted in any order.

* Protect the Supervisor thread against any exception that could be raised by **Supvisors** when processing a Supervisor
  event.

* Provide a Flask server that can be added as a Supervisor program to interact with **Supvisors** using a REST API.

* Update the CSS style of the inactive buttons in the Web UI.

* Fix CSS resources table cell height with recent versions of Firefox.

* Update the Web UI to allow multiple processes per line in the **Supvisors** instance boxes.

* Remove support to deprecated option `distributed` and to the possibility to have the `program` element directly
  under the `application element` in a **Supvisors** rules file.


## 0.12 (2022-01-26)

* Fix crash following a `supervisorctl update` as the group added doesn't include `extra_args` and `command_ref`
  attributes in the Supervisor internal structure.

* Fix crash when the state of the **Supvisors** master is received before any **Supvisors** instance has been confirmed.

* Fix crash when receiving process state events from a **Supvisors** instance that has been checked while it was in a
  `RESTARTING` state.

* Fix regression in **Supvisors** restarting / shutting down as the *Master* would actually restart / shut down
  before notifying the other **Supvisors** instances of its state. The new **Supvisors** state `RESTART` has been
  introduced. 

* Add `supervisord` entry to the process table of the **Supvisors** instance in the Web UI.
  This entry provides process statistics and the possibility to view the Supervisor logs.

* Fix issue in Web UI with the Solaris mode not applied to the process CPU plot.

* Fix CSS for Supvisors instance boxes (table headers un-stickied) in the Main page of the Web UI.

* Fix process children CPU times counted twice in statistics.

* Add regex support to the `pattern` attribute of the `application` and `program` elements of the **Supvisors** rules
  file.

* The `distribution` option has been added to replace the `distributed` option in the **Supvisors** rules file.
  The `distributed` option is deprecated and will be removed in the next version.

* Update the starting strategies so that the node load is considered in the event where multiple **Supvisors** instances
  are running on the same node. The `LESS_LOADED_NODE` and `MOST_LOADED_NODE` starting strategies have been added.

* Update the `RunningFailureHandler` so that `Starter` and `Stopper` actions are all stored before they are actually 
  triggered.

* Add the `RESTART` and `SHUTDOWN` strategies to the `running_failure_strategy` option.

* Update `Starter` and `Stopper` so that event timeouts are based on ticks rather than time.

* Update `InfanticideStrategy` and `SenicideStrategy` so that the conciliation uses the `Stopper`.
  This avoids duplicated conciliation requests when entering the `CONCILIATION` state.

* When receiving a forced state due to a `Starter` or `Stopper` timeout, check if the expected process state has been
  reached before actually forcing the state. Events may have crossed.

* The `programs` section has been added in the `application` section of the **Supvisors** rules file.
  All `program` definitions should be placed in this section rather than directly in the `application` section.
  The intention is for the next **Supvisors** version to be able to declare application options in any order.
  Note that having `program` sections directly in the `application` section is still supported but deprecated
  and will be removed in the next version.

* Add the `starting_failure_strategy` option in the `program` section of the **Supvisors** rules file.
  It supersedes the values eventually set in the `application` section.

* Add the `inactivity_ticks` option to the **Supvisors** section of the Supervisor configuration file to enable more
  flexibility in a congested system.

* Add `node_name` and `port` information to the result of the `get_instance_info` XML-RPC and to the instance status
  of the **Supvisors** event listener.

* In the Process page of the Web UI, add buttons to shrink / expand all applications.

* Use a different gradient in the Web UI for running processes that have ever crashed.

* Fix CSS process table cell height with recent versions of Firefox.

* Use hexadecimal strings for the `shex` attribute in the Web UI URL. 

* Add `action` class to the start/stop/restart/shutdown buttons in the headers of the **Supvisors** web pages.

* Move PyZmq sockets creation to the main thread so that a bind error is made explicit in log traces.

* Remove support to deprecated options, attributes and XML-RPCs (`address_list`, `force_synchro_if`, `rules_file`,
  `address_name`, `addresses`, `get_master_address`, `get_address_info` and `get_all_addresses_info`).


## 0.11 (2022-01-02)

* Fix [Issue #99](https://github.com/julien6387/supvisors/issues/99).
  Update the **Supvisors** design so that it can be used to supervise multiple Supervisor instances on multiple nodes.
  This update had a major impact on the source code. More particularly:
  - The XML-RPCs `get_master_identifier`, `get_instance_info` and `get_all_instances_info` have been added to replace
    `get_master_address`, `get_address_info` and `get_all_addresses_info`.
  - The `supervisorctl` command `instance_status` has been added to replace `address_status`.
  - The XML-RPCs that would return attributes `address_name` and `addresses` are now returning `identifier` and
    `identifiers` respectively. This impacts the following XML-RPCs (and related `supervisorctl` commands):
    - `get_application_info`
    - `get_all_application_info`
    - `get_application_rules`
    - `get_address_info`
    - `get_all_addresses_info`
    - `get_all_process_info`
    - `get_process_info`
    - `get_process_rules`
    - `get_conflicts`.
  - The `supvisors_list` option has been added to replace `address_list` in the **Supvisors** section of the Supervisor
    configuration file. This option accepts a more complex definition: `<identifier>host_name:http_port:internal_port`.
    Note that the simple `host_name` is still supported in the event where **Supvisors** doesn't have to deal
    with multiple Supervisor instances on the same node.
  - The `core_identifiers` option has been added to replace `force_synchro_if` in the **Supvisors** section of the
    Supervisor configuration file. It targets the names deduced from the `supvisors_list` option.
  - The `identifiers` option has been added to replace the `addresses` option in the **Supvisors** rules file.
    This option targets the names deduced from the `supvisors_list` option.
  - The `address`-like attributes, XML-RPCs and options are deprecated and will be removed in the next version.

* Fix [Issue #98](https://github.com/julien6387/supvisors/issues/98).
  Move the heartbeat emission to the Supvisors thread to avoid being impacted by a Supervisor momentary freeze.
  On the heartbeat reception part, consider that the node is `SILENT` based on a number of ticks instead of time.

* Fix issue with `supvisors.stop_process` XML-RPC that wouldn't stop all processes when any of the targeted processes
  is already stopped.

* Fix exception when authorization is received from a node that is not in `CHECKING` state. 

* Fix regression (missing disconnect) on node isolation when fencing is activated.

* Fix issue in statistics compiler when network interfaces are dynamically created / removed.

* Refactoring of `Starter` and `Stopper`.

* The module `rpcrequests` has been removed because useless.
  The function `getRPCInterface` of th module `supervisor.childutils` does the job.

* The `startsecs` and `stopwaitsecs` program options have been added to the results of `get_all_local_process_info` and
  `get_local_process_info`.

* The option `rules_file` is updated to `rules_files` and supports multiple files for **Supvisors** rules.
  The option `rules_file` is thus deprecated and will be removed in the next version.

* Add a new `restart_sequence` XML-RPC to trigger a full application start sequence.

* Update the `restart_application` and `restart_process` XML-RPC so that processes can restart themselves using them.

* Add `expected_exit` to the output of `supervisorctl sstatus` when the process is `EXITED`.

* Add the new option `stats_enabled` to enable/disable the statistics function.

* Update `start_process`, `stop_process`, `restart_process`, `process_rules` in `supervisorctl` so that calls are made
  on each individually process rather than process group when `all` is used as parameter.

* Add exit codes to erroneous **Supvisors** calls in `supervisorctl`.

* When aborting jobs when re-entering the `INITIALIZATION` state, clear the structure holding the jobs in progress.
  It has been found to stick **Supvisors** in the `DEPLOYMENT` state in the event where the *Master* node is temporarily
 `SILENT`.

* Restrict the use of the XML-RPCs `start_application`, `stop_application`, `restart_application` to *Managed*
  applications only.

* Review the logic of the refresh button in the Web UI.

* Add node time to the node boxes in the Main page of the Web UI.

* Sort alphabetically the entries of the application menu of the Web UI.

* Update the mouse pointer look on nodes in the Main and Host pages of the Web UI.

* Remove the useless timecode in the header of the Process and Host pages of the Web UI as it is now provided
  at the bottom right of all pages.

* Add class "action" to Web UI buttons that trigger an XML-RPC.

* Switch from Travis-CI to GitHub Actions for continuous integration.


## 0.10 (2021-09-05)

* Implement [Supervisor Issue #177](https://github.com/Supervisor/supervisor/issues/177).
  It is possible to update dynamically the program numprocs using the new `update_numprocs` XML-RPC. 

* Add targets **Python 3.7** and **Python 3.8** to Travis-CI.


## 0.9 (2021-08-31)

* Enable the hash '#' for the `addresses` of a non-distributed application.

* Add `supvisorsctl` to pally the lack of support of `supervisorctl` when used with `--serverurl URL` option.
  See related [Supervisor Issue #1455](https://github.com/Supervisor/supervisor/issues/1455).

* Provide `breed.py` as a binary of **Supvisors**: `supvisors_breed`.
  The script only considers group duplication as it is fully valid to include multiple times a program definition
  in several groups.

* Move the contents of the `[supvisors]` section into the `[rpcinterface:supvisors]` section and benefit from the
  configuration structure provided by Supervisor. The `[supvisors]` section itself is thus obsolete.

* Remove deprecated support of `pattern` elements.

* Fix issue when using the Web UI Application page from a previous launch.

* Invert the stop sequence logic, starting from the greatest ``stop_sequence`` number to the lowest one.

* When ``stop_sequence`` is not set in the rules files, it is defaulted to the ``start_sequence`` value.
  With the new stop sequence logic, the stop sequence is by default exactly the opposite of the start sequence.

* Fix Nodes' column width for `supervisorctl application_rules`.

* `CHANGES.rst` replaced with `CHANGES.md`.

* 'Scenario 3' has been added to the **Supvisors** use cases.

* A 'Gathering' configuration has been added to the **Supvisors** use cases. It combines all uses cases.


## 0.8 (2021-08-22)

* Fix exception in `INITIALIZATION` state when the *Master* declared by other nodes is not RUNNING yet and
  the *core nodes* are RUNNING.

* Fix exception when program rules and extra arguments are tested against a program unknown to the local Supervisor.

* Fix issue about program patterns that were applicable to all elements. The scope of program patterns is now limited
  to their owner application.

* Fix issue with infinite tries of application restart when the process cannot be started due to a lack of resources
  and `RESTART_APPLICATION` is set on the program in the **Supvisors** rules file.

* Fix issue about application state not updated after a node has become silent.

* Fix issue when choosing a node in `Starter`. Apply the requests that have not been satisfied yet for
  non-distributed applications.

* Review logic for application major / minor failures.

* Simplify the insertion of applications to start or stop in Commander jobs.

* Add support for application patterns in the **Supvisors** rules file.

* In the **Supvisors** rules file, `pattern` elements are **deprecated** and are replaced by `program` elements
  with a `pattern` attribute instead of a `name` attribute.
  Support for `pattern` elements will be removed in the next version of **Supvisors**.

* Node aliases have been added to the **Supvisors** rules file.

* Add the current node to all pages of Web UI to be aware of the node that displays the page.

* The Web UI is updated to handle a large list of applications, nodes, processor cores and network interfaces.

* In the Process page of the Web UI, expand / shrink actions are not applicable to programs that are not owned
  by a Supervisor group.

* In the Applications navigation menu of the Web UI, add a red light near the Applications title if any application
  has raised a failure.

* In the Application page of the Web UI, default starting strategy is the starting strategy defined
  in the **Supvisors** rules file for the application considered.

* In the Application ang Process page, the detailed process statistics can be deselected.

* Titles added to the output of :program:`supervisorctl` `address_status` and `application_info`.

* The XML schema has been moved to a separate file `rules.xsd`.

* Remove dependency to *netifaces* as *psutil* provides the function.

* 'Scenario 2' has been added to the **Supvisors** use cases.

* A script `breed.py` has been added to the installation package.
  It can be used to duplicate the applications based on a template configuration and more particularly used to prepare
  the Scenario 2 of the **Supvisors** use cases.


## 0.7 (2021-08-15)

* Fix [Issue #92](https://github.com/julien6387/supvisors/issues/92).
  The *Master* drives the state of all **Supvisors** instances and a simplified state machine has been assigned
  to non-master **Supvisors** instances. The loss of the *Master* instance is managed in all relevant states.

* Fix issue about applications that would be started automatically whereas their `start_sequence` is 0.
  The regression has been introduced during the implementation of applications repair in **Supvisors 0.6**.

* Enable stop sequence on *Unmanaged* applications.

* In the Applications navigation menu of the Web UI, add a red light to applications having raised a failure.

* New application rules `distributed` and `addresses` added to the **Supvisors** rules file.
  Non-distributed applications have all their processes started on the same node chosen in accordance with the
  `addresses` and the `starting_strategy`.

* Add the `starting_strategy` option to the `application` section of the **Supvisors** rules file.

* Fix issue when choosing a node in `Starter`. The starting strategies considers the current load of the nodes
  and includes the requests that have not been satisfied yet.

* Fix issue with infinite process restart when the process crashes and `RESTART_PROCESS` is set on the program
  in the **Supvisors** rules file. When the process crashes, only the *Supervisor* `autorestart` applies.
  The **Supvisors** `RESTART_PROCESS` applies only when the node becomes inactive.

* Fix exception when forcing the state on a process that is unknown to the local Supervisor.

* Promote the `RESTART_PROCESS` into `RESTART_APPLICATION` if the application is stopped.

* For the *Master* election, give a priority to nodes declared in the `forced_synchro_if` option if used.

* When using the `forced_synchro_if` option and when `auto_fence` is activated, do not isolate nodes as long as
  `synchro_timeout` has not passed.

* In the `INITALIZATION` state, skip the synchronization phase upon notification of a known *Master* and adopt it.

* Add reciprocity to isolation even if `auto_fence` is not activated.

* In the process description of the Web UI Application page, add information about the node name.
  In particular, it is useful to know where the process was running when it is stopped.

* Start adding use cases to documentation, inspired by real examples.
  'Scenario 1' has been added.


## 0.6 (2021-08-01)

* Applications that are not declared in the **Supvisors** rules file are not *managed*.
  *Unmanaged* applications have no start/stop sequence, no state and status (always STOPPED) and **Supvisors**
  does not raise a conflict if multiple instances are running over multiple nodes.

* Improve **Supvisors** stability when dealing with remote programs undefined locally.

* Add expand / shrink actions to applications to the `ProcInstanceView` of the Web UI.

* Upon authorization of a new node in **Supvisors**, back to `DEPLOYMENT` state to repair applications.

* Add RPC `change_log_level` to dynamically change the **Supvisors** logger level.

* Application state is evaluated only against the starting sequence of its processes.

* Fix blocking issue when *Master* is stopped while in `DEPLOYMENT` state.

* Fix issue with applications that would not fully stop when using the `STOP_APPLICATION` starting failure strategy.

* Fix issue related to [Issue #85](https://github.com/julien6387/supvisors/issues/85).
  An exception was raised when the program `procnum` was greater than the list of applicable nodes.

* Fix [Issue #91](https://github.com/julien6387/supvisors/issues/91).
  Fix CSS style on the process tables in HTML.

* Fix [Issue #90](https://github.com/julien6387/supvisors/issues/90).
  The **Supvisors** *Master* node drives the transition to `OPERATION`.

* In the Web UI, set the process state color to `FATAL` when the process has exited unexpectedly.

* Change the default expected loading to `0` in the `program` section of the **Supvisors** rules file.

* Python `Enum` used for enumerations (not available in Python 2.7).

* Remove `supvisors_shortcuts` from source code to get rid of IDE warnings.

* All unit tests updated from `unittest` to `pytest`.

* Include this Change Log to documentation.


## 0.5 (2021-03-01)

* New option `force_synchro_if` to force the end of the synchronization phase when a subset of nodes is active.

* New starting strategy `LOCAL` added to command the starting of an application on the local node only.

* Fix [Issue #87](https://github.com/julien6387/supvisors/issues/87).
  Under particular circumstances, **Supvisors** could have multiple *Master* nodes.

* Fix [Issue #86](https://github.com/julien6387/supvisors/issues/86).
  The starting and stopping sequences may fail and block when a sub-sequence includes only failed programs.

* Fix [Issue #85](https://github.com/julien6387/supvisors/issues/85).
  When using `#` in the `address_list` program rule of the **Supvisors** rules file, a subset of nodes can optionally
  be defined.

* Fix [Issue #84](https://github.com/julien6387/supvisors/issues/84).
  In the **Supvisors** rules file, program rules can be defined using both model reference and attributes.

* The Web UI uses the default starting strategy of the configuration file.

* The layout of Web UI statistics sections has been rearranged.

* Fix CSS style missing for `CHECKING` node state in tables.

* Star added to the node box of the *Master* instance on the main page.

* Type annotations are added progressively in source code.

* Start switching from `unittest` to `pytest`.

* Logs (especially `debug` and `trace`) updated to remove printed objects.


## 0.4 (2021-02-14)

* Auto-refresh button added to all pages.

* Web UI Main page reworked by adding a subdivision of application in node boxes.

* Fix exception when exiting using `Ctrl+c` from shell.

* Fix exception when rules files is not provided.


## 0.3 (2020-12-29)

* Fix [Issue #81](https://github.com/julien6387/supvisors/issues/81).
  When **Supvisors** logfile is set to `AUTO`, **Supvisors** uses the same logger as **Supervisor**.

* Fix [Issue #79](https://github.com/julien6387/supvisors/issues/79).
  When `FATAL` or `UNKNOWN` Process state is forced by **Supvisors**, `spawnerr` was missing in the listener payload.

* Useless folder `rsc_ref` deleted.

* `design` folder moved to a dedicated *GitHub* repository.

* 100% coverage reached in unit tests.


## 0.2 (2020-12-14)

* Migration to **Python 3.6**.
  Versions of dependencies are refreshed, more particularly **Supervisor 4.2.1**.

* CSS of Web UI updated / simplified.

* New action added to Host Process page of WebUI: `tail -f stderr` button.

* New information actions added to Application page of WebUI:

    * `description` field.
    * `clear logs`, `tail -f stdout`, `tail -f stderr` buttons.

* Fix [Issue #75](https://github.com/julien6387/supvisors/issues/75).
  **Supvisors** takes into account the `username` and the `password` of `inet_http_server` in the `supervisord` section.

* Fix [Issue #17](https://github.com/julien6387/supvisors/issues/17).
  The user selections on the web UI are passed to the URL.

* Fix [Issue #72](https://github.com/julien6387/supvisors/issues/72).
  The extra arguments are shared between all **Supvisors** instances.

* `README.rst` replaced with `README.md`.

* Coverage improved in tests.

* Docs target added to Travis-CI.


## 0.1 (2017-08-11)

Initial release.<|MERGE_RESOLUTION|>--- conflicted
+++ resolved
@@ -1,10 +1,10 @@
 # Change Log
 
-<<<<<<< HEAD
 ## 0.19 (2024-xx-xx)
 
 * TODO.
-=======
+
+
 ## 0.18.6 (2024-08-20)
 
 * Completion of fix about process CPU statistics when using SOLARIS mode.
@@ -16,7 +16,6 @@
 
 * Fix process CPU statistics when using SOLARIS mode.
   Issue introduced in **Supvisors** 0.18 with statistics refactoring.
->>>>>>> 322f9738
 
 
 ## 0.18.4 (2024-07-13)
