--- conflicted
+++ resolved
@@ -160,12 +160,6 @@
             self.logger.debug('SupervisorListener.on_running: main loop started')
             # Trigger the FSM
             self.fsm.next()
-<<<<<<< HEAD
-            # Start the statistics collector
-            if self.stats_collector:
-                self.stats_collector.start()
-=======
->>>>>>> 9513e09b
         except Exception:
             # Supvisors shall never endanger the Supervisor thread
             self.logger.critical(f'SupervisorListener.on_running: {format_exc()}')
@@ -232,6 +226,11 @@
             self.publisher.send_tick_event(payload)
             if self.mc_sender:
                 self.mc_sender.send_discovery_event(payload)
+            # handle the statistics collection
+            self._on_tick_stats()
+        except Exception:
+            # Supvisors shall never endanger the Supervisor thread
+            self.logger.critical(f'SupervisorListener.on_tick: {format_exc()}')
             # handle the statistics collection
             self._on_tick_stats()
         except Exception:
@@ -292,26 +291,6 @@
             # Supvisors shall never endanger the Supervisor thread
             self.logger.critical(f'SupervisorListener.on_process_state: {format_exc()}')
 
-    def _on_tick_stats(self) -> None:
-        """ Publish the host and process statistics collected since the latest tick. """
-        if self.stats_collector:
-            self.stats_collector.alive()
-            # get and publish the host statistics collected from the last tick
-            for stats in self.stats_collector.get_host_stats():
-                # send to local host compiler
-                self.on_host_statistics(self.local_identifier, stats)
-                # publish host statistics to other Supvisors instances
-                self.publisher.send_host_statistics(stats)
-                # check if network interfaces have changed
-                self.supvisors.internal_com.check_intf(list(stats['io'].keys()))
-                # TODO: TBC need to move to INITIALIZATION
-            # get and publish the process statistics collected from the last tick
-            for stats in self.stats_collector.get_process_stats():
-                # send to local process compiler
-                self.on_process_statistics(self.local_identifier, stats)
-                # publish host statistics to other Supvisors instances
-                self.publisher.send_process_statistics(stats)
-
     def _get_local_process_info(self, namespec: str) -> Payload:
         """ Use the Supvisors RPCInterface to get local information on this process.
 
