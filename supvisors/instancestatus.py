# ======================================================================
# Copyright 2016 Julien LE CLEACH
# 
# Licensed under the Apache License, Version 2.0 (the "License");
# you may not use this file except in compliance with the License.
# You may obtain a copy of the License at
# 
#     http://www.apache.org/licenses/LICENSE-2.0
# 
# Unless required by applicable law or agreed to in writing, software
# distributed under the License is distributed on an "AS IS" BASIS,
# WITHOUT WARRANTIES OR CONDITIONS OF ANY KIND, either express or implied.
# See the License for the specific language governing permissions and
# limitations under the License.
# ======================================================================

import time
from copy import copy
from typing import Any, Dict, Tuple

from supervisor.loggers import Logger
from supervisor.xmlrpc import capped_int

from .internal_com.mapper import SupvisorsInstanceId
from .process import ProcessStatus
from .ttypes import SupvisorsInstanceStates, SupvisorsStates, InvalidTransition, Payload
from .utils import TICK_PERIOD


class StateModes:

    def __init__(self, state: SupvisorsStates = SupvisorsStates.OFF, discovery_mode: bool = False,
                 master_identifier: str = '', starting_jobs: bool = False, stopping_jobs: bool = False):
        """ Initialization of the attributes.

        :param state: the FSM state.
        :param master_identifier: the identifier of the Supvisors Master instance.
        :param starting_jobs: the Starter progress.
        :param stopping_jobs: the Stopper progress.
        """
        self.state: SupvisorsStates = state
        self.discovery_mode: bool = discovery_mode
        self.master_identifier: str = master_identifier
        self.starting_jobs: bool = starting_jobs
        self.stopping_jobs: bool = stopping_jobs

    def __copy__(self):
        """ Create a new StateModes object with the same attributes.

        :return: a copy of this StateModes object
        """
        return type(self)(self.state, self.discovery_mode, self.master_identifier,
                          self.starting_jobs, self.stopping_jobs)

    def __eq__(self, other) -> bool:
        """ Check if the other object is equivalent.

        :param other: a StateModes object
        :return:
        """
        if isinstance(other, StateModes):
            return (self.state == other.state
                    and self.discovery_mode == other.discovery_mode
                    and self.master_identifier == other.master_identifier
                    and self.starting_jobs == other.starting_jobs
                    and self.stopping_jobs == other.stopping_jobs)
        return False

    def apply(self, fsm_state: SupvisorsStates = None, master_identifier: str = None,
              starter: bool = None, stopper: bool = None):
        """ Get the Supvisors instance state and modes with changes applied.

        :param fsm_state: the new FSM state.
        :param master_identifier: the identifier of the Master Supvisors instance.
        :param starter: the Starter progress.
        :param stopper: the Stopper progress.
        :return: True if state and modes have changed, and the changed state and modes.
        """
        if fsm_state is not None:
            self.state = fsm_state
        if master_identifier is not None:
            self.master_identifier = master_identifier
        if starter is not None:
            self.starting_jobs = starter
        if stopper is not None:
            self.stopping_jobs = stopper

    def update(self, payload: Payload) -> None:
        """ Get the Supvisors instance state and modes with changes applied.

        :param payload: the Supvisors instance state and modes
        :return: None
        """
        self.state = SupvisorsStates(payload['fsm_statecode'])
        self.discovery_mode = payload['discovery_mode']
        self.master_identifier = payload['master_identifier']
        self.starting_jobs = payload['starting_jobs']
        self.stopping_jobs = payload['stopping_jobs']

    def serial(self):
        """ Return a serializable form of the StatesModes. """
        return {'fsm_statecode': self.state.value, 'fsm_statename': self.state.name,
                'discovery_mode': self.discovery_mode,
                'master_identifier': self.master_identifier,
                'starting_jobs': self.starting_jobs,
                'stopping_jobs': self.stopping_jobs}


class SupvisorsTimes:

    def __init__(self, identifier: str, logger: Logger):
        """ Storage of counter, clock and time received from the remote Supvisors instance.
        Upon reception of a remote TICK, the correspondence is made with the local counter, clock and time.

        All calculations must be performed using the monotonic clock times, and in the local Supvisors reference.
        Times are only used for display on the Web UI.

        Attributes:
            - identifier: the identifier of the remote Supvisors instance ;
            - remote_sequence_counter: the TICK counter ;
            - remote_mtime: the last monotonic time received from the remote Supvisors instance ;
            - remote_time: the last time received from the remote Supvisors instance ;
            - local_sequence_counter: remote_sequence_counter in local counter reference ;
            - local_monotonic: remote_monotonic in local monotonic time reference ;
            - local_mtime: remote_time in local time reference ;
            - start_local_mtime: the approximate start time of the remote Supvisors instance,
                in local monotonic time reference.
        """
        self.identifier: str = identifier
        self.logger: Logger = logger
        # counter and times of the remote Supvisors instance
        self.remote_sequence_counter: int = 0
        self.remote_mtime: float = 0.0
        self.remote_time: float = 0.0
        # corresponding counter and times of the local Supvisors instance
        self.local_sequence_counter: int = 0
        self.local_mtime: float = 0.0
        self.local_time: float = 0.0
        # approximate startup monotonic time of the remote Supvisors instance (in the local monotonic time reference)
        # will be used to display the remote Supvisors instance uptime
        self.start_local_mtime: float = -1.0

    @property
    def capped_remote_time(self):
        """ Return a remote time compliant with XML-RPC limits.
        The xml-rpc integer type will be saturated in jan 2038 ("year 2038 problem").
        """
        return capped_int(self.remote_time)

    @property
    def capped_local_time(self):
        """ Return a local time compliant with XML-RPC limits.
        The xml-rpc integer type will be saturated in jan 2038 ("year 2038 problem").
        """
        return capped_int(self.local_time)

    def get_current_uptime(self) -> float:
        """ Return the duration since the approximate stat time of the remote Supvisors instance. """
        return time.monotonic() - self.start_local_mtime

    def get_current_remote_time(self, local_mtime: float) -> float:
        """ Return the current time of the remote Supvisors instance.

        Add the last remote time received to the monotonic duration from the last clock time stored.

        :param local_mtime: the monotonic timestamp reference.
        :return: the remote time.
        """
        return self.remote_time + (local_mtime - self.local_mtime)

    def update(self, remote_sequence_counter: int, remote_mtime: float, remote_time: float,
               local_sequence_counter: int):
        """ Update the time counters of the remote Supvisors instance, and make correspondence with self time.

        :param remote_sequence_counter: the TICK counter received from the remote Supvisors instance.
        :param remote_mtime: the monotonic timestamp received from the remote Supvisors instance.
        :param remote_time: the timestamp received from the remote Supvisors instance.
        :param local_sequence_counter: the latest sequence counter received from the local Supvisors instance.
        :return: None.
        """
        if local_sequence_counter < 0:
            # remote Supvisors instance is local Supvisors instance, so use the same input data
            local_sequence_counter = remote_sequence_counter
            local_mtime = remote_mtime
            local_time = remote_time
        else:
            local_mtime = time.monotonic()
            local_time = time.time()
        # check sequence counter to identify stealth supervisor restart
        # (only for remote, cannot happen with local)
        if remote_sequence_counter < self.remote_sequence_counter:
            self.logger.warn(f'SupvisorsTimes.update: stealth restart of Supvisors={self.identifier}')
            # Force Supvisors inactivity by resetting its local_sequence_counter
            # The Supvisors periodical check will handle the node invalidation
            local_sequence_counter = 0
            self.start_local_mtime = -1
        # update remote attributes
        self.remote_sequence_counter = remote_sequence_counter
        self.remote_mtime = remote_mtime
        self.remote_time = remote_time
        # update local correspondent attributes
        self.local_sequence_counter = local_sequence_counter
        self.local_mtime = local_mtime
        self.local_time = local_time
        # approximation of the remote Supvisors instance startup clock (in local clock reference)
        #     from remote_sequence_counter and TICK_PERIOD
        #     good enough as it is just for Web UI display
        if self.start_local_mtime < 0:
            self.start_local_mtime = local_mtime - TICK_PERIOD * remote_sequence_counter

    def serial(self):
        """ Return a serializable form of the SupvisorsTimes instance. """
        return {'remote_sequence_counter': self.remote_sequence_counter,
                'remote_time': self.capped_remote_time,
                'remote_mtime': self.remote_mtime,
                'local_sequence_counter': self.local_sequence_counter,
                'local_time': self.capped_local_time,
                'local_mtime': self.local_mtime}


class SupvisorsInstanceStatus:
    """ Class defining the status of a Supvisors instance.

    Attributes:
        - supvisors_id: the parameters identifying where the Supvisors instance is expected to be running ;
        - state: the state of the Supvisors instance in SupvisorsInstanceStates ;
        - time: the counter, time and clock of the remote Supvisors instance associated to the local ones ;
        - processes: the list of processes that are configured in the Supervisor of the Supvisors instance ;
        - state_modes: the Supvisors instance state and modes.
    """

    def __init__(self, supvisors_id: SupvisorsInstanceId, supvisors: Any):
        """ Initialization of the attributes. """
        self.supvisors = supvisors
        self.logger: Logger = supvisors.logger
        # attributes
        self.supvisors_id: SupvisorsInstanceId = supvisors_id
        self._state: SupvisorsInstanceStates = SupvisorsInstanceStates.UNKNOWN
        self.times: SupvisorsTimes = SupvisorsTimes(self.identifier, self.logger)
        self.processes: Dict[str, ProcessStatus] = {}
        # state and modes
        self.state_modes = StateModes()
        # the local instance may use the process statistics collector
        self.stats_collector = None
        is_local = supvisors.mapper.local_identifier == self.identifier
        if is_local:
            # use the condition to set the local discovery mode in states / modes object
            self.state_modes.discovery_mode = supvisors.options.discovery_mode
            # copy the process collector reference
<<<<<<< HEAD
            self.stats_collector = supvisors.stats_collector
=======
            if supvisors.options.process_stats_enabled:
                self.stats_collector = supvisors.stats_collector
>>>>>>> 9513e09b

    def reset(self):
        """ Reset the contextual part of the Supvisors instance.
        Silent and isolated Supvisors instances are not reset.

        :return: None.
        """
        if self.has_active_state():
            # do NOT use state setter as transition may be rejected
            self._state = SupvisorsInstanceStates.UNKNOWN
        # use a new SupvisorsTimes instance
        self.times = SupvisorsTimes(self.identifier, self.logger)

    # accessors / mutators
    @property
    def identifier(self):
        """ Property getter for the 'identifier' attribute. """
        return self.supvisors_id.identifier

    @property
    def state(self):
        """ Property getter for the 'state' attribute. """
        return self._state

    @state.setter
    def state(self, new_state):
        """ Property setter for the 'state' attribute. """
        if self._state != new_state:
            if self.check_transition(new_state):
                self._state = new_state
                self.logger.warn(f'SupvisorsInstanceStatus.state: Supvisors={self.identifier} is {self.state.name}')
                if new_state in [SupvisorsInstanceStates.SILENT,
                                 SupvisorsInstanceStates.ISOLATING, SupvisorsInstanceStates.ISOLATED]:
                    self.logger.debug(f'SupvisorsInstanceStatus.state: FSM is OFF in Supvisors={self.identifier}')
                    self.state_modes.state = SupvisorsStates.OFF
            else:
                raise InvalidTransition(f'SupvisorsInstanceStatus.state: Supvisors={self.identifier} transition'
                                        f' rejected from {self.state.name} to {new_state.name}')

    @property
    def sequence_counter(self):
        """ the remote sequence counter will be used as a reference outside of this class. """
        return self.times.remote_sequence_counter

    # serialization
    def serial(self) -> Payload:
        """ Return a serializable form of the SupvisorsInstanceStatus. """
        payload = {'identifier': self.identifier,
                   'node_name': self.supvisors_id.host_id,
                   'port': self.supvisors_id.http_port,
                   'statecode': self.state.value, 'statename': self.state.name,
                   'loading': self.get_load(),
                   'process_failure': self.has_error()}
        payload.update(self.times.serial())
        payload.update(self.state_modes.serial())
        return payload

    # methods
    def update_state_modes(self, event: Payload) -> None:
        """ Update the Supvisors instance state and modes.

        :param event: the state or the mode updated.
        :return: None.
        """
        self.state_modes.update(event)

    def apply_state_modes(self, event: Payload) -> Tuple[bool, StateModes]:
        """ Apply the change on a copy of states_modes.

        :param event: the state or the mode updated.
        :return: None.
        """
        ref_state_modes = copy(self.state_modes)
        self.state_modes.apply(**event)
        return ref_state_modes != self.state_modes, self.state_modes

    def has_active_state(self) -> bool:
        """ Return True if the instance status is in an active state.

        :return: the activity status.
        """
        return self.state in [SupvisorsInstanceStates.CHECKING, SupvisorsInstanceStates.CHECKED,
                              SupvisorsInstanceStates.RUNNING]

    def is_inactive(self, local_sequence_counter: int) -> bool:
        """ Return True if the latest update was received more than INACTIVITY_TICKS ago.

        :param local_sequence_counter: the current local sequence counter.
        :return: the inactivity status.
        """
        # NOTE: by design, there will be always a gap of 1 between the local_sequence_counter and the latest
        #       local_sequence_counter of the remote Supvisors instance, unless the remote Supvisors instance is stopped
        #       or unreachable, because the periodic check is performed on the new local TICK.
        counter_diff = local_sequence_counter - self.times.local_sequence_counter
        return self.has_active_state() and counter_diff > self.supvisors.options.inactivity_ticks

    def in_isolation(self):
        """ Return True if the Supvisors instance is in isolation. """
        return self.state in [SupvisorsInstanceStates.ISOLATING, SupvisorsInstanceStates.ISOLATED]

    def update_tick(self, remote_sequence_counter: int, remote_mtime: float, remote_time: float,
                    local_sequence_counter: int = -1):
        """ Update the time attributes of the current object, including the time attributes of all its processes.

        :param remote_sequence_counter: the TICK counter received from the Supvisors instance ;
        :param remote_time: the timestamp received from the Supvisors instance ;
        :param remote_mtime: the timestamp received from the Supvisors instance ;
        :param local_sequence_counter: the last TICK counter received from the local Supvisors instance ;
        :return: None
        """
        self.logger.debug(f'SupvisorsInstanceStatus.update_tick: update Supvisors={self.identifier}'
                          f' with sequence_counter={remote_sequence_counter} remote_time={remote_time}'
                          f' remote_mtime={remote_mtime} local_sequence_counter={local_sequence_counter}')
        self.times.update(remote_sequence_counter, remote_mtime, remote_time, local_sequence_counter)
        # update all process times
        for process in self.processes.values():
            process.update_times(self.identifier, self.times.local_mtime, self.times.local_time)

    def check_transition(self, new_state):
        """ Check that the state transition is valid. """
        return new_state in self._Transitions[self.state]

    # methods on processes
    def add_process(self, process: ProcessStatus) -> None:
        """ Add a new process to the process list.

        :param process: the process status to be added to the Supvisors instance
        :return: None
        """
        self.processes[process.namespec] = process
        # update the collector withe process if it is already running
        if self.stats_collector:
            pid = process.get_pid(self.identifier)
            if pid > 0:
                self.stats_collector.send_pid(process.namespec, pid)

    def update_process(self, process: ProcessStatus) -> None:
        """ Upon a process state change, check if a pid is available to update the collector.

        :param process: the process status that has been updated
        :return: None
        """
        if self.stats_collector:
            pid = process.get_pid(self.identifier)
            self.stats_collector.send_pid(process.namespec, pid)

    def remove_process(self, process: ProcessStatus) -> None:
        """ Remove a process from the process list.

        :param process: the process to be removed from the Supvisors instance
        :return: None
        """
        del self.processes[process.namespec]
        # update the collector
        if self.stats_collector:
            self.stats_collector.send_pid(process.namespec, 0)

    def running_processes(self):
        """ Return the process running on the Supvisors instance.
        Here, 'running' means that the process state is in Supervisor RUNNING_STATES. """
        return [process for process in self.processes.values()
                if process.running_on(self.identifier)]

    def get_load(self) -> int:
        """ Return the load of the Supvisors instance, by summing the declared load of the processes running
        on the Supvisors instance.

        :return: the total load
        """
        instance_load = sum(process.rules.expected_load for process in self.running_processes())
        self.logger.trace(f'SupvisorsInstanceStatus.get_load: Supvisors={self.identifier} load={instance_load}')
        return instance_load

    def has_error(self) -> bool:
        """ Return True if any process managed by the local Supervisor is in failure.

        :return: the error status
        """
        return (self.state == SupvisorsInstanceStates.RUNNING
                and any(process.crashed(self.identifier)
                        for process in self.processes.values()))

    # dictionary for transitions
    _Transitions = {SupvisorsInstanceStates.UNKNOWN: (SupvisorsInstanceStates.CHECKING,
                                                      SupvisorsInstanceStates.ISOLATING,
                                                      SupvisorsInstanceStates.SILENT),
                    SupvisorsInstanceStates.CHECKING: (SupvisorsInstanceStates.UNKNOWN,
                                                       SupvisorsInstanceStates.CHECKED,
                                                       SupvisorsInstanceStates.ISOLATING,
                                                       SupvisorsInstanceStates.SILENT),
                    SupvisorsInstanceStates.CHECKED: (SupvisorsInstanceStates.RUNNING,
                                                      SupvisorsInstanceStates.ISOLATING,
                                                      SupvisorsInstanceStates.SILENT),
                    SupvisorsInstanceStates.RUNNING: (SupvisorsInstanceStates.SILENT,
                                                      SupvisorsInstanceStates.ISOLATING,
                                                      SupvisorsInstanceStates.CHECKING),
                    SupvisorsInstanceStates.SILENT: (SupvisorsInstanceStates.CHECKING,
                                                     SupvisorsInstanceStates.ISOLATING),
                    SupvisorsInstanceStates.ISOLATING: (SupvisorsInstanceStates.ISOLATED,),
                    SupvisorsInstanceStates.ISOLATED: ()
                    }<|MERGE_RESOLUTION|>--- conflicted
+++ resolved
@@ -247,12 +247,8 @@
             # use the condition to set the local discovery mode in states / modes object
             self.state_modes.discovery_mode = supvisors.options.discovery_mode
             # copy the process collector reference
-<<<<<<< HEAD
-            self.stats_collector = supvisors.stats_collector
-=======
             if supvisors.options.process_stats_enabled:
                 self.stats_collector = supvisors.stats_collector
->>>>>>> 9513e09b
 
     def reset(self):
         """ Reset the contextual part of the Supvisors instance.
