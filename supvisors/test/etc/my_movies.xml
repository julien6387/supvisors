<?xml version="1.0" encoding="UTF-8" standalone="no"?>
<root>

    <!-- aliases -->
<<<<<<< HEAD
    <alias name="distribute_sublist">@,supv02:60000,supv-03,rocky54</alias>
=======
    <alias name="distribute_sublist">@,supv02:60000,supv-03,supv04</alias>
>>>>>>> 19319d60
    <alias name="consoles">supv02:60000,supv-01</alias>

    <!-- models -->
    <model name="disk_01">
        <identifiers>supv-01</identifiers>
        <expected_loading>5</expected_loading>
    </model>

    <model name="disk_02">
        <reference>disk_01</reference>
        <identifiers>supv02:60000</identifiers>
    </model>

    <model name="disk_03">
        <reference>disk_01</reference>
        <identifiers>third</identifiers>
    </model>

    <model name="converter">
        <identifiers>*</identifiers>
        <expected_loading>20</expected_loading>
    </model>

    <!-- import application -->
    <application name="import_database">
        <start_sequence>2</start_sequence>
        <starting_failure_strategy>STOP</starting_failure_strategy>
        <operational_status>all('.*')</operational_status>
        <programs>
            <program pattern="mount_disk_\d+">
                <identifiers>distribute_sublist</identifiers>
                <start_sequence>1</start_sequence>
                <required>true</required>
                <expected_loading>0</expected_loading>
            </program>
            <program name="copy_error">
                <identifiers>supv-01</identifiers>
                <start_sequence>2</start_sequence>
                <required>true</required>
                <wait_exit>true</wait_exit>
                <expected_loading>25</expected_loading>
            </program>
        </programs>
    </application>

    <!-- movies_database application -->
    <application name="database">
        <start_sequence>3</start_sequence>
        <operational_status>all("register.*") and any('movie.*')</operational_status>
        <programs>
            <program pattern="^movie">
                <identifiers>#</identifiers>
                <start_sequence>1</start_sequence>
                <expected_loading>5</expected_loading>
                <running_failure_strategy>CONTINUE</running_failure_strategy>
            </program>
            <program pattern="^register">
                <identifiers>#,supv-01,supv-03</identifiers>
                <start_sequence>2</start_sequence>
                <wait_exit>true</wait_exit>
                <expected_loading>25</expected_loading>
            </program>
        </programs>
    </application>

    <!-- my_movies application -->
    <application name="my_movies">
        <start_sequence>4</start_sequence>
        <starting_strategy>CONFIG</starting_strategy>
        <starting_failure_strategy>CONTINUE</starting_failure_strategy>
        <programs>
            <program name="manager">
                <identifiers>*</identifiers>
                <start_sequence>1</start_sequence>
                <stop_sequence>3</stop_sequence>
                <required>true</required>
                <expected_loading>5</expected_loading>
                <running_failure_strategy>RESTART_APPLICATION</running_failure_strategy>
            </program>
            <program name="web_server">
                <identifiers>supv04</identifiers>
                <start_sequence>2</start_sequence>
                <required>true</required>
                <expected_loading>3</expected_loading>
            </program>
            <program name="hmi">
                <identifiers>consoles</identifiers>
                <start_sequence>3</start_sequence>
                <stop_sequence>1</stop_sequence>
                <expected_loading>10</expected_loading>
                <running_failure_strategy>STOP_APPLICATION</running_failure_strategy>
            </program>
            <program pattern="disk_01_">
                <reference>disk_01</reference>
            </program>
            <program pattern="disk_02_">
                <reference>disk_02</reference>
            </program>
            <program pattern="disk_03_">
                <reference>disk_03</reference>
            </program>
            <program pattern="error_disk_">
                <reference>disk_01</reference>
                <identifiers>*</identifiers>
            </program>
            <program name="converter_04">
                <reference>converter</reference>
                <identifiers>supv-03,supv-01</identifiers>
            </program>
            <program name="converter_07">
                <reference>converter</reference>
                <identifiers>supv02:60000</identifiers>
            </program>
            <program pattern="^converter_\d+$">
                <reference>converter</reference>
            </program>
            <program name="converter_14">
                <reference>converter</reference>
                <running_failure_strategy>RESTART</running_failure_strategy>
            </program>
        </programs>
     </application>

    <!-- player application -->
    <application name="player">
        <distribution>SINGLE_INSTANCE</distribution>
        <identifiers>supv-01,supv-03</identifiers>
        <start_sequence>5</start_sequence>
        <starting_strategy>MOST_LOADED</starting_strategy>
        <starting_failure_strategy>ABORT</starting_failure_strategy>
        <programs>
            <program name="test_reader">
                <start_sequence>1</start_sequence>
                <required>true</required>
                <wait_exit>true</wait_exit>
                <expected_loading>2</expected_loading>
            </program>
            <program name="movie_player">
                <start_sequence>2</start_sequence>
                <expected_loading>13</expected_loading>
            </program>
        </programs>

    </application>

    <!-- web_movies application -->
    <application pattern="web_">
        <start_sequence>6</start_sequence>
        <stop_sequence>2</stop_sequence>
        <starting_strategy>LESS_LOADED_NODE</starting_strategy>
        <programs>
            <program name="web_browser">
                <identifiers>*</identifiers>
                <start_sequence>1</start_sequence>
                <expected_loading>4</expected_loading>
                <running_failure_strategy>RESTART_PROCESS</running_failure_strategy>
            </program>
        </programs>

    </application>

    <!-- disk_reader_81 application -->
    <application name="disk_reader_81">
        <start_sequence>1</start_sequence>
    </application>

</root><|MERGE_RESOLUTION|>--- conflicted
+++ resolved
@@ -2,11 +2,7 @@
 <root>
 
     <!-- aliases -->
-<<<<<<< HEAD
     <alias name="distribute_sublist">@,supv02:60000,supv-03,rocky54</alias>
-=======
-    <alias name="distribute_sublist">@,supv02:60000,supv-03,supv04</alias>
->>>>>>> 19319d60
     <alias name="consoles">supv02:60000,supv-01</alias>
 
     <!-- models -->
