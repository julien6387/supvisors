--- conflicted
+++ resolved
@@ -261,17 +261,10 @@
 class CheckSequenceTest(unittest.TestCase):
     """ Common class used to check starting and stopping sequences. """
 
-<<<<<<< HEAD
     HOST_01 = '17.0.1.11:60000'
     HOST_02 = 'supv02:60000'
     HOST_03 = '192.168.1.70:30000'
-    HOST_04 = 'rocky54:60000'
-=======
-    HOST_01 = 'supv01:60000'
-    HOST_02 = 'supv02:60000'
-    HOST_03 = '17.0.1.11:30000'
     HOST_04 = 'supv04:60000'
->>>>>>> 19319d60
 
     def setUp(self):
         """ The setUp starts the subscriber to the Supvisors events and get the event queues. """
