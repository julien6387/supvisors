--- conflicted
+++ resolved
@@ -73,17 +73,6 @@
 
     @property
     def proxy(self) -> ServerProxy:
-<<<<<<< HEAD
-        """ Get the Supervisor proxy.
-
-        WARN: The proxy to the local Supervisor is a LOT less used than the others and is really subject to be broken
-              by the http_channel.kill_zombies (supervisor/medusa/http_server.py) that will close the channel after
-              30 minutes of inactivity (magic number).
-              Let's re-create the local proxy once every 20 minutes.
-              All other proxies will be maintained through to the TICK publication.
-        """
-        if self.status.supvisors_id.identifier == self.local_identifier:
-=======
         """ Get the Supervisor proxy. """
         if not self._proxy:
             self._proxy = self._get_proxy()
@@ -93,7 +82,6 @@
             #       the channel after 30 minutes of inactivity (magic number).
             #       So, let's re-create the local proxy once every 20 minutes.
             #       All other proxies will be maintained through to the TICK publication.
->>>>>>> 19319d60
             if time.monotonic() - self.last_used > LOCAL_PROXY_DURATION:
                 self.logger.debug(f'SupervisorProxy.proxy: recreate local Supervisor proxy')
                 self._proxy = self._get_proxy()
@@ -135,12 +123,9 @@
             message = f'SupervisorProxy.xml_rpc: Supervisor={self.status.usage_identifier} not reachable - {str(exc)}'
             self.logger.log(log_level, message)
             self.logger.debug(f'SupervisorProxy.xml_rpc: {traceback.format_exc()}')
-<<<<<<< HEAD
-=======
             # NOTE: when the other end is not ready, the ServerProxy is not valid and cannot be reused, so reset it
             #       further calls would raise CannotSendRequest exceptions
             self._proxy = None
->>>>>>> 19319d60
             raise SupervisorProxyException
         except (KeyError, ValueError, TypeError) as exc:
             # JSON serialization issue / implementation error
@@ -203,11 +188,8 @@
 
         :return: None.
         """
-<<<<<<< HEAD
         # always send the remote network information
         self._transfer_network_info()
-=======
->>>>>>> 19319d60
         # additional information sent internally depends on the actual authorization
         authorized = self._is_authorized()
         self.logger.info(f'SupervisorProxy.check_instance: identifier={self.status.usage_identifier}'
@@ -403,10 +385,7 @@
         self.supvisors = supvisors
         # the proxy dictionary is protected by a mutex because there is a multi-threads usage
         self.proxies: Dict[str, SupervisorProxyThread] = {}
-<<<<<<< HEAD
-=======
         self.mutex: threading.RLock = threading.RLock()
->>>>>>> 19319d60
         # do not allow the creation of a new proxy when stop is requested
         self.stop_event: threading.Event = threading.Event()
 
@@ -457,16 +436,11 @@
         # prevent the creation of new threads, especially for INSTANCE_FAILURE notification
         self.stop_event.set()
         # stop all threads
-<<<<<<< HEAD
-        self.logger.debug(f'SupervisorProxyServer.stop: {list(self.proxies.keys())}')
-        for proxy in self.proxies.values():
-=======
         # NOTE: work on copy to avoid a deadlock
         with self.mutex:
             self.logger.debug(f'SupervisorProxyServer.stop: proxies={list(self.proxies.keys())}')
             proxies = list(self.proxies.values())
         for proxy in proxies:
->>>>>>> 19319d60
             proxy.stop()
         for proxy in proxies:
             proxy.join()
@@ -484,10 +458,9 @@
         :param message: the message to push.
         :return: None.
         """
-        if not self.stop_event.is_set():
-            proxy = self.get_proxy(identifier)
-            if proxy:
-                proxy.push_message((InternalEventHeaders.REQUEST, (self.local_identifier, message)))
+        proxy = self.get_proxy(identifier)
+        if proxy:
+            proxy.push_message((InternalEventHeaders.REQUEST, (self.local_identifier, message)))
 
     def push_publication(self, message):
         """ Send a publication to all remote Supervisor proxies.
@@ -495,22 +468,12 @@
         :param message: the message to publish.
         :return: None.
         """
-<<<<<<< HEAD
-        if not self.stop_event.is_set():
-            for identifier in self.supvisors.mapper.instances:
-                # No publication to self instance because the event has already been processed.
-                if identifier != self.local_identifier:
-                    proxy = self.get_proxy(identifier)
-                    if proxy:
-                        proxy.push_message((InternalEventHeaders.PUBLICATION, (self.local_identifier, message)))
-=======
         for identifier in self.supvisors.mapper.instances:
             # no publication to self instance because the event has already been processed.
             if identifier != self.local_identifier:
                 proxy = self.get_proxy(identifier)
                 if proxy:
                     proxy.push_message((InternalEventHeaders.PUBLICATION, (self.local_identifier, message)))
->>>>>>> 19319d60
 
     def push_notification(self, message):
         """ Send a discovery event to all remote Supervisor proxies.
@@ -518,11 +481,6 @@
         :param message: the message to notify.
         :return: None.
         """
-<<<<<<< HEAD
-        if not self.stop_event.is_set():
-            proxy = self.get_proxy(self.local_identifier)
-=======
         proxy = self.get_proxy(self.local_identifier)
         if proxy:
->>>>>>> 19319d60
             proxy.push_message((InternalEventHeaders.NOTIFICATION, message))