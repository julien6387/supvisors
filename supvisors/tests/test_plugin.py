--- conflicted
+++ resolved
@@ -33,11 +33,7 @@
     assert SupvisorsFaults.DISABLED.value == Faults.DISABLED
 
 
-<<<<<<< HEAD
-def test_patch_logger():
-=======
 def test_patch_logger(mocker, supvisors):
->>>>>>> 19319d60
     """ Test the patch_logger function. """
     # check initial context
     assert not hasattr(Handler, '_emit')
