--- conflicted
+++ resolved
@@ -27,23 +27,6 @@
 
 
 @pytest.fixture
-<<<<<<< HEAD
-def queues() -> Tuple[mp.Queue, mp.Queue, mp.Queue]:
-    pid_queue = mp.Queue()
-    host_stats_queue = mp.Queue()
-    proc_stats_queue = mp.Queue()
-    return pid_queue, host_stats_queue, proc_stats_queue
-
-
-@pytest.fixture
-def host_collector(queues) -> HostStatisticsCollector:
-    return HostStatisticsCollector(queues[1], 10, False)
-
-
-@pytest.fixture
-def proc_collector(queues) -> ProcessStatisticsCollector:
-    return ProcessStatisticsCollector(queues[2], 5, False, os.getpid())
-=======
 def pipes() -> Tuple[PipeConnection, PipeConnection, PipeConnection]:
     cmd_pipe = mp.Pipe(False)
     host_stats_pipe = mp.Pipe(False)  # used to send/receive host statistics
@@ -59,7 +42,6 @@
 @pytest.fixture
 def proc_collector(pipes) -> ProcessStatisticsCollector:
     return ProcessStatisticsCollector(pipes[2][1], 5, False, os.getpid())
->>>>>>> 9513e09b
 
 
 def test_instant_all_cpu_statistics():
@@ -109,23 +91,6 @@
 
 def test_statistics_collector():
     """ Test the StatisticsCollector base class. """
-<<<<<<< HEAD
-    stats_queue = mp.Queue()
-    collector = StatisticsCollector(stats_queue, 28, False)
-    assert collector.stats_queue is stats_queue
-    assert collector.period == 28
-    assert not collector.enabled
-    assert stats_queue.empty()
-    # check queue
-    collector._post('dummy')
-    assert stats_queue.get(timeout=0.5) == 'dummy'
-
-
-def test_host_statistics_collector_creation(queues, host_collector):
-    """ Test the creation of a HostStatisticsCollector instance. """
-    assert isinstance(host_collector, StatisticsCollector)
-    assert host_collector.stats_queue is queues[1]
-=======
     cmd_recv, cmd_send = mp.Pipe(False)  # used to /receive commands, pids and program names
     collector = StatisticsCollector(cmd_send, 28, False)
     assert collector.stats_conn is cmd_send
@@ -142,39 +107,11 @@
     """ Test the creation of a HostStatisticsCollector instance. """
     assert isinstance(host_collector, StatisticsCollector)
     assert host_collector.stats_conn is pipes[1][1]
->>>>>>> 9513e09b
     assert host_collector.period == 10
     assert not host_collector.enabled
     assert host_collector.last_stats_time == 0.0
 
 
-<<<<<<< HEAD
-def test_host_statistics_collector_exception(mocker, host_collector):
-    """ Test the host statistics collector when OSError has been raised by psutil. """
-    mocker.patch('supvisors.statscollector.instant_all_cpu_statistics', side_effect=OSError)
-    assert host_collector.stats_queue.empty()
-    for enabled in [True, False]:
-        host_collector.enabled = enabled
-        host_collector.collect_host_statistics()
-        with pytest.raises(queue.Empty):
-            host_collector.stats_queue.get(timeout=0.5)
-
-
-def test_host_statistics_collector_disabled(host_collector):
-    """ Test the host statistics collector when collection is disabled. """
-    assert host_collector.stats_queue.empty()
-    host_collector.collect_host_statistics()
-    with pytest.raises(queue.Empty):
-        host_collector.stats_queue.get(timeout=0.5)
-
-
-def test_host_statistics_collector_enabled(host_collector):
-    """ Test the instant host statistics. """
-    assert host_collector.stats_queue.empty()
-    host_collector.enabled = True
-    host_collector.collect_host_statistics()
-    stats = host_collector.stats_queue.get(timeout=0.5)
-=======
 def test_host_statistics_collector_exception(mocker, pipes, host_collector):
     """ Test the host statistics collector when OSError has been raised by psutil. """
     mocker.patch('supvisors.statscollector.instant_all_cpu_statistics', side_effect=OSError)
@@ -200,7 +137,6 @@
     host_collector.collect_host_statistics()
     assert pipes[1][0].poll(timeout=0.5)
     stats = pipes[1][0].recv()
->>>>>>> 9513e09b
     # check result
     assert len(stats) == 4
     #  check time (current is greater)
@@ -279,15 +215,9 @@
     assert memory <= 100
 
 
-<<<<<<< HEAD
-def test_process_statistics_collector_creation(queues, proc_collector):
-    """ Test the ProcessStatisticsCollector creation. """
-    assert proc_collector.stats_queue is queues[2]
-=======
 def test_process_statistics_collector_creation(pipes, proc_collector):
     """ Test the ProcessStatisticsCollector creation. """
     assert proc_collector.stats_conn is pipes[2][1]
->>>>>>> 9513e09b
     assert proc_collector.period == 5
     assert not proc_collector.enabled
     assert proc_collector.processes == []
@@ -298,47 +228,28 @@
     assert proc_collector.supervisor_process['collector'].pid == os.getpid()
 
 
-<<<<<<< HEAD
-def test_process_statistics_collector_update_process_list(mocker, queues, proc_collector):
-=======
 def test_process_statistics_collector_update_process_list(mocker, pipes, proc_collector):
->>>>>>> 9513e09b
     """ Test the ProcessStatisticsCollector.update_process_list method. """
     # WARN: queue timeout uses time.monotonic so cannot use a time patch here
     mocked_process = mocker.patch.object(psutil, 'Process', side_effect=psutil.NoSuchProcess(1234))
     # 1. not found and process does not exist
     proc_collector.update_process_list('dummy_proc', 1234)
     assert mocked_process.call_args_list == [call(1234)]
-<<<<<<< HEAD
-    with pytest.raises(queue.Empty):
-        assert queues[2].get(timeout=0.5)
-=======
-    assert not pipes[2][0].poll(timeout=0.5)
->>>>>>> 9513e09b
+    assert not pipes[2][0].poll(timeout=0.5)
     assert proc_collector.processes == []
     mocked_process.reset_mock()
     # 2. not found and psutil raises an OSError
     mocked_process.side_effect = OSError
     proc_collector.update_process_list('dummy_proc', 1234)
     assert mocked_process.call_args_list == [call(1234)]
-<<<<<<< HEAD
-    with pytest.raises(queue.Empty):
-        assert queues[2].get(timeout=0.5)
-=======
-    assert not pipes[2][0].poll(timeout=0.5)
->>>>>>> 9513e09b
+    assert not pipes[2][0].poll(timeout=0.5)
     assert proc_collector.processes == []
     mocked_process.reset_mock()
     # 3. not found but process exists
     mocked_process.side_effect = lambda x: Mock(pid=x)
     proc_collector.update_process_list('dummy_proc', 1234)
     assert mocked_process.call_args_list == [call(1234)]
-<<<<<<< HEAD
-    with pytest.raises(queue.Empty):
-        assert queues[2].get(timeout=0.5)
-=======
-    assert not pipes[2][0].poll(timeout=0.5)
->>>>>>> 9513e09b
+    assert not pipes[2][0].poll(timeout=0.5)
     assert len(proc_collector.processes) == 1
     process = proc_collector.processes[0]
     assert process['namespec'] == 'dummy_proc'
@@ -348,12 +259,7 @@
     # 4. update with same pid
     proc_collector.update_process_list('dummy_proc', 1234)
     assert not mocked_process.called
-<<<<<<< HEAD
-    with pytest.raises(queue.Empty):
-        assert queues[2].get(timeout=0.5)
-=======
-    assert not pipes[2][0].poll(timeout=0.5)
->>>>>>> 9513e09b
+    assert not pipes[2][0].poll(timeout=0.5)
     assert len(proc_collector.processes) == 1
     process = proc_collector.processes[0]
     assert process['namespec'] == 'dummy_proc'
@@ -364,12 +270,8 @@
     time_ref = time.monotonic()
     proc_collector.update_process_list('dummy_proc', 4321)
     assert mocked_process.call_args_list == [call(4321)]
-<<<<<<< HEAD
-    result = queues[2].get(timeout=0.5)
-=======
     assert pipes[2][0].poll(timeout=0.5)
     result = pipes[2][0].recv()
->>>>>>> 9513e09b
     assert sorted(result.keys()) == ['namespec', 'now', 'pid']
     assert result['namespec'] == 'dummy_proc'
     assert result['pid'] == 0
@@ -384,12 +286,8 @@
     time_ref = time.monotonic()
     proc_collector.update_process_list('dummy_proc', 0)
     assert not mocked_process.called
-<<<<<<< HEAD
-    result = queues[2].get(timeout=0.5)
-=======
     assert pipes[2][0].poll(timeout=0.5)
     result = pipes[2][0].recv()
->>>>>>> 9513e09b
     assert sorted(result.keys()) == ['namespec', 'now', 'pid']
     assert result['namespec'] == 'dummy_proc'
     assert result['pid'] == 0
@@ -397,33 +295,20 @@
     assert proc_collector.processes == []
 
 
-<<<<<<< HEAD
-def test_process_statistics_collector_collect_supervisor(mocker, queues, proc_collector):
-=======
 def test_process_statistics_collector_collect_supervisor(mocker, pipes, proc_collector):
->>>>>>> 9513e09b
     """ Test the ProcessStatisticsCollector.collect_supervisor method. """
     # WARN: queue timeout uses time.monotonic so cannot use a time patch here
     # 1. with not enough time to trigger the collection
     time_ref = time.monotonic()
     proc_collector.supervisor_process['last'] = time_ref
     proc_collector.collect_supervisor()
-<<<<<<< HEAD
-    with pytest.raises(queue.Empty):
-        assert queues[2].get(timeout=0.5)
-=======
-    assert not pipes[2][0].poll(timeout=0.5)
->>>>>>> 9513e09b
+    assert not pipes[2][0].poll(timeout=0.5)
     assert proc_collector.supervisor_process['last'] == time_ref
     # 2. with enough time to trigger the collection
     proc_collector.supervisor_process['last'] -= 5
     proc_collector.collect_supervisor()
-<<<<<<< HEAD
-    supervisor_stats = queues[2].get(timeout=0.5)
-=======
     assert pipes[2][0].poll(timeout=0.5)
     supervisor_stats = pipes[2][0].recv()
->>>>>>> 9513e09b
     assert sorted(supervisor_stats.keys()) == ['namespec', 'nb_cores', 'now', 'pid', 'proc_memory', 'proc_work']
     assert supervisor_stats['namespec'] == 'supervisord'
     assert supervisor_stats['nb_cores'] == mp.cpu_count()
@@ -436,54 +321,31 @@
     proc_collector.supervisor_process['last'] -= 5
     mocker.patch('supvisors.statscollector.instant_process_statistics', return_value=())
     proc_collector.collect_supervisor()
-<<<<<<< HEAD
-    with pytest.raises(queue.Empty):
-        assert queues[2].get(timeout=0.5)
+    assert not pipes[2][0].poll(timeout=0.5)
     assert proc_collector.supervisor_process['last'] > time_ref
 
 
-def test_process_statistics_collector_collect_recent_process(mocker, queues, proc_collector):
-=======
-    assert not pipes[2][0].poll(timeout=0.5)
-    assert proc_collector.supervisor_process['last'] > time_ref
-
-
 def test_process_statistics_collector_collect_recent_process(mocker, pipes, proc_collector):
->>>>>>> 9513e09b
     """ Test the ProcessStatisticsCollector.collect_recent_process method. """
     # WARN: queue timeout uses time.monotonic so cannot use a time patch here
     time_ref = time.monotonic()
     # first try with no process to collect
     proc_collector.collect_recent_process()
-<<<<<<< HEAD
-    with pytest.raises(queue.Empty):
-        assert queues[2].get(timeout=0.5)
-=======
-    assert not pipes[2][0].poll(timeout=0.5)
->>>>>>> 9513e09b
+    assert not pipes[2][0].poll(timeout=0.5)
     # second try with processes but not enough time to trigger the collection
     process = psutil.Process()
     proc_collector.processes = [{'namespec': 'dummy_1', 'last': time_ref - 1, 'process': process},
                                 {'namespec': 'dummy_2', 'last': time_ref - 4, 'process': process}]
     proc_collector.collect_recent_process()
-<<<<<<< HEAD
-    with pytest.raises(queue.Empty):
-        assert queues[2].get(timeout=0.5)
-=======
-    assert not pipes[2][0].poll(timeout=0.5)
->>>>>>> 9513e09b
+    assert not pipes[2][0].poll(timeout=0.5)
     assert proc_collector.processes == [{'namespec': 'dummy_1', 'last': time_ref - 1, 'process': process},
                                         {'namespec': 'dummy_2', 'last': time_ref - 4, 'process': process}]
     # third try with enough time to trigger the collection on the first element of the list
     for proc in proc_collector.processes:
         proc['last'] -= 2
     proc_collector.collect_recent_process()
-<<<<<<< HEAD
-    supervisor_stats = queues[2].get(timeout=0.5)
-=======
     assert pipes[2][0].poll(timeout=0.5)
     supervisor_stats = pipes[2][0].recv()
->>>>>>> 9513e09b
     assert sorted(supervisor_stats.keys()) == ['namespec', 'now', 'pid', 'proc_memory', 'proc_work']
     assert supervisor_stats['namespec'] == 'dummy_2'
     assert supervisor_stats['now'] > time_ref
@@ -506,12 +368,8 @@
     for proc in proc_collector.processes:
         proc['last'] -= 3
     proc_collector.collect_recent_process()
-<<<<<<< HEAD
-    supervisor_stats = queues[2].get(timeout=0.5)
-=======
     assert pipes[2][0].poll(timeout=0.5)
     supervisor_stats = pipes[2][0].recv()
->>>>>>> 9513e09b
     assert sorted(supervisor_stats.keys()) == ['namespec', 'now', 'pid']
     assert supervisor_stats['namespec'] == 'dummy_1'
     assert supervisor_stats['now'] > time_ref + 1
@@ -546,11 +404,7 @@
     assert mocked_recent.called
 
 
-<<<<<<< HEAD
-def test_statistics_collector_task(mocker, queues):
-=======
 def test_statistics_collector_task(mocker, pipes):
->>>>>>> 9513e09b
     """ Test the statistics_collector_task main loop of the process collector. """
     # mock HostStatisticsCollector
     mocked_host_collector = Mock(spec=HostStatisticsCollector)
@@ -563,25 +417,6 @@
     mocked_proc_constructor = mocker.patch('supvisors.statscollector.ProcessStatisticsCollector',
                                            return_value=mocked_proc_collector)
     # pre-fill the sending queue
-<<<<<<< HEAD
-    queues[0].put((StatsMsgType.ALIVE, None))
-    queues[0].put((StatsMsgType.ENABLE_PROCESS, False))
-    queues[0].put((StatsMsgType.ENABLE_HOST, False))
-    queues[0].put((StatsMsgType.PERIOD, 7.5))
-    queues[0].put((StatsMsgType.PID, ('dummy_1', 123)))
-    queues[0].put((StatsMsgType.PID, ('dummy_2', 456)))
-    queues[0].put((StatsMsgType.ALIVE, None))
-
-    def terminate():
-        time.sleep(1)
-        queues[0].put((StatsMsgType.STOP, None))
-    Thread(target=terminate).start()
-    # trigger the main loop
-    statistics_collector_task(queues[0], queues[1], queues[2], 5, True, True, 777)
-    assert mocked_host_constructor.call_args_list == [call(queues[1], 5, True)]
-    assert mocked_host_constructor.enabled
-    assert mocked_proc_constructor.call_args_list == [call(queues[2], 5, True, 777)]
-=======
     pipes[0][1].send((StatsMsgType.ALIVE, None))
     pipes[0][1].send((StatsMsgType.ENABLE_PROCESS, False))
     pipes[0][1].send((StatsMsgType.ENABLE_HOST, False))
@@ -599,7 +434,6 @@
     assert mocked_host_constructor.call_args_list == [call(pipes[1][0], 5, True)]
     assert mocked_host_constructor.enabled
     assert mocked_proc_constructor.call_args_list == [call(pipes[2][0], 5, True, 777)]
->>>>>>> 9513e09b
     assert mocked_proc_constructor.enabled
     assert mocked_proc_collector.update_process_list.call_args_list == [call('dummy_1', 123), call('dummy_2', 456)]
     # due to the multi-threading aspect, impossible to predict the exact number of calls
@@ -607,11 +441,7 @@
     assert mocked_proc_collector.collect_processes_statistics.call_count > 1
 
 
-<<<<<<< HEAD
-def test_statistics_collector_task_main_killed(mocker, queues):
-=======
 def test_statistics_collector_task_main_killed(mocker, pipes):
->>>>>>> 9513e09b
     """ Test the exit of the statistics_collector_task main loop of the statistics collector
     when no heartbeat is received. """
     # mock HostStatisticsCollector
@@ -624,11 +454,7 @@
     mocker.patch('supvisors.statscollector.ProcessStatisticsCollector', return_value=mocked_proc_collector)
     # trigger the main loop and test that it exits by itself after 15 seconds without heartbeat
     start_time = time.monotonic()
-<<<<<<< HEAD
-    statistics_collector_task(queues[0], queues[1], queues[2], 5, False, False, 777)
-=======
     statistics_collector_task(pipes[0][0], pipes[1][0], pipes[2][0], 5, False, False, 777)
->>>>>>> 9513e09b
     assert time.monotonic() - start_time > HEARTBEAT_TIMEOUT
 
 
@@ -638,45 +464,23 @@
     mocked_creation = mocker.patch('multiprocessing.Process', return_value=mocked_process)
     # test creation
     collector = StatisticsCollectorProcess(supvisors)
-<<<<<<< HEAD
-    assert type(collector.cmd_queue) is mp.queues.Queue
-    assert type(collector.host_stats_queue) is mp.queues.Queue
-    assert type(collector.proc_stats_queue) is mp.queues.Queue
-=======
     assert type(collector.cmd_recv) is mp.connection.Connection
     assert type(collector.cmd_send) is mp.connection.Connection
     assert type(collector.host_stats_recv) is mp.connection.Connection
     assert type(collector.host_stats_send) is mp.connection.Connection
     assert type(collector.proc_stats_recv) is mp.connection.Connection
     assert type(collector.proc_stats_send) is mp.connection.Connection
->>>>>>> 9513e09b
     assert collector.process is None
     # test thread starting
     collector.start()
     assert mocked_creation.call_args_list == [call(target=statistics_collector_task,
-<<<<<<< HEAD
-                                                   args=(collector.cmd_queue,
-                                                         collector.host_stats_queue, collector.proc_stats_queue,
-=======
                                                    args=(collector.cmd_recv,
                                                          collector.host_stats_send, collector.proc_stats_send,
->>>>>>> 9513e09b
                                                          5, True, True, os.getpid()),
                                                    daemon=True)]
     assert mocked_process.start.call_args_list == [call()]
     # test alive
     collector.alive()
-<<<<<<< HEAD
-    assert collector.cmd_queue.get(timeout=0.5) == (StatsMsgType.ALIVE, None)
-    # test send_pid
-    collector.send_pid('dummy_process', 1234)
-    assert collector.cmd_queue.get(timeout=0.5) == (StatsMsgType.PID, ('dummy_process', 1234))
-    # test get_host_stats
-    assert collector.get_host_stats() == []
-    host_stats = {'cpu': 28, 'mem': 12}
-    collector.host_stats_queue.put(host_stats)
-    time.sleep(0.5)
-=======
     assert collector.cmd_recv.poll(timeout=0.5)
     assert collector.cmd_recv.recv() == (StatsMsgType.ALIVE, None)
     # test send_pid
@@ -688,7 +492,6 @@
     host_stats = {'cpu': 28, 'mem': 12}
     collector.host_stats_send.send(host_stats)
     assert collector.host_stats_recv.poll(timeout=0.5)
->>>>>>> 9513e09b
     assert collector.get_host_stats() == [host_stats]
     # test get_process_stats
     assert collector.get_process_stats() == []
@@ -698,23 +501,6 @@
                   'cpu': 'cpu_stats',
                   'proc_work': 12,
                   'proc_memory': 5}
-<<<<<<< HEAD
-    collector.proc_stats_queue.put(proc_stats)
-    time.sleep(0.5)
-    assert collector.get_process_stats() == [proc_stats]
-    # test statistics deactivation
-    collector.enable_host_statistics(False)
-    assert collector.cmd_queue.get(timeout=0.5) == (StatsMsgType.ENABLE_HOST, False)
-    collector.enable_process_statistics(False)
-    assert collector.cmd_queue.get(timeout=0.5) == (StatsMsgType.ENABLE_PROCESS, False)
-    # test statistics period update
-    collector.update_collecting_period(7.5)
-    assert collector.cmd_queue.get(timeout=0.5) == (StatsMsgType.PERIOD, 7.5)
-    # test thread stopping
-    collector.stop()
-    assert collector.cmd_queue.get(timeout=0.5) == (StatsMsgType.STOP, None)
-    assert mocked_process.terminate.call_args_list == [call()]
-=======
     collector.proc_stats_send.send(proc_stats)
     assert collector.proc_stats_recv.poll(timeout=0.5)
     assert collector.get_process_stats() == [proc_stats]
@@ -732,5 +518,4 @@
     # test thread stopping
     collector.stop()
     assert collector.cmd_recv.poll(timeout=0.5)
-    assert collector.cmd_recv.recv() == (StatsMsgType.STOP, None)
->>>>>>> 9513e09b
+    assert collector.cmd_recv.recv() == (StatsMsgType.STOP, None)