# ======================================================================
# Copyright 2016 Julien LE CLEACH
#
# Licensed under the Apache License, Version 2.0 (the "License");
# you may not use this file except in compliance with the License.
# You may obtain a copy of the License at
#
#     http://www.apache.org/licenses/LICENSE-2.0
#
# Unless required by applicable law or agreed to in writing, software
# distributed under the License is distributed on an "AS IS" BASIS,
# WITHOUT WARRANTIES OR CONDITIONS OF ANY KIND, either express or implied.
# See the License for the specific language governing permissions and
# limitations under the License.
# ======================================================================

import multiprocessing as mp
import multiprocessing.connection
import os
<<<<<<< HEAD
import signal
=======
>>>>>>> 9513e09b
import time
from enum import Enum
from typing import Dict, List, Optional, Tuple, Union

import psutil
from supervisor.loggers import Logger

from .ttypes import JiffiesList, InterfaceInstantStats, ProcessStats, PayloadList
from .utils import mean

# Default sleep time when nothing to do
SLEEP_TIME = 0.2

# a heartbeat is expected every 5 seconds from the main process
# after 15 seconds without heartbeat received, it is considered that the main process has been killed
HEARTBEAT_TIMEOUT = 15

# Number of logical processors
NB_PROCESSORS = psutil.cpu_count()


class StatsMsgType(Enum):
<<<<<<< HEAD
    """ Message types used for PID queue. """
=======
    """ Message types used for CMD pipe. """
>>>>>>> 9513e09b
    ALIVE, PID, STOP, ENABLE_HOST, ENABLE_PROCESS, PERIOD = range(6)


# CPU statistics
def instant_all_cpu_statistics() -> JiffiesList:
    """ Return the instant work+idle jiffies for all the processors.
    The average on all processors is inserted in front of the list.
    Guest times are included in user and nice on Linux. """
    stats: JiffiesList = []
    # CPU details
    cpu_stats = psutil.cpu_times(percpu=True)
    for cpu_stat in cpu_stats:
        work = (cpu_stat.user + cpu_stat.nice + cpu_stat.system
                + cpu_stat.irq + cpu_stat.softirq + cpu_stat.steal)
        idle = cpu_stat.idle + cpu_stat.iowait
        stats.append((work, idle))
    # overall CPU average at the front of the list
    avg_work = mean([x[0] for x in stats])
    avg_idle = mean([x[1] for x in stats])
    stats.insert(0, (avg_work, avg_idle))
    return stats


# Memory statistics
def instant_memory_statistics() -> float:
    """ Return the instant value of the memory reserved.
    This is different from the memory used as it does not include the percent of memory that is available
    (in cache or swap). """
    return psutil.virtual_memory().percent


# Network statistics
def instant_io_statistics() -> InterfaceInstantStats:
    """ Return the instant values of receive / sent bytes per network interface. """
    result: InterfaceInstantStats = {}
    # get active interfaces
    active_nics = [key for key, value in psutil.net_if_stats().items() if value.isup]
    # IO details (only if active)
    io_stats = psutil.net_io_counters(pernic=True)
    for nic, io_stat in io_stats.items():
        if nic in active_nics:
            result[nic] = io_stat.bytes_recv, io_stat.bytes_sent
    return result


# Common
class StatisticsCollector:
    """ Base class for statistics collection. """

<<<<<<< HEAD
    # Maximum time to put data into the statistics queue
    # Although daemonized, the statistics_collector_task does not end when supervisord is killed
    # so if the put fails because the other end is terminated, the TimeoutException will end the process
    QUEUE_TIMEOUT = 10

    def __init__(self, stats_queue: mp.Queue, period: float, enabled: bool):
        """ Initialization of the attributes. """
        self.stats_queue: mp.Queue = stats_queue
=======
    def __init__(self, stats_conn: mp.connection.Connection, period: float, enabled: bool):
        """ Initialization of the attributes. """
        self.stats_conn: mp.connection.Connection = stats_conn
>>>>>>> 9513e09b
        self.period: float = period
        self.enabled: bool = enabled

    def _post(self, stats: Dict) -> None:
<<<<<<< HEAD
        """ Post the statistics collected into the queue.
        A timeout is set to prevent an infinite blocking. """
        self.stats_queue.put(stats, timeout=StatisticsCollector.QUEUE_TIMEOUT)
=======
        """ Post the statistics collected into the pipe.
        A timeout is set to prevent an infinite blocking. """
        self.stats_conn.send(stats)
>>>>>>> 9513e09b


# Host statistics
class HostStatisticsCollector(StatisticsCollector):
    """ Class holding the psutil structures for all the processes to collect statistics from. """

<<<<<<< HEAD
    def __init__(self, stats_queue: mp.Queue, period: float, enabled: bool):
        """ Initialization of the attributes. """
        super().__init__(stats_queue, period, enabled)
=======
    def __init__(self, stats_conn: mp.connection.Connection, period: float, enabled: bool):
        """ Initialization of the attributes. """
        super().__init__(stats_conn, period, enabled)
>>>>>>> 9513e09b
        self.last_stats_time: float = 0.0

    def collect_host_statistics(self) -> None:
        """ Get a snapshot of some host resources. """
        if self.enabled:
            current_time = time.monotonic()
            if current_time - self.last_stats_time >= self.period:
                try:
                    stats = {'now': current_time,
                             'cpu': instant_all_cpu_statistics(),
                             'mem': instant_memory_statistics(),
                             'io': instant_io_statistics()}
                except OSError:
                    # possibly Too many open files: '/proc/stat'
                    # still unclear why it happens
                    pass
                else:
                    # publish the information that it has been stopped
                    self._post(stats)
                # update reference time
                self.last_stats_time = current_time


# Process statistics
process_attributes = ['cpu_times', 'memory_percent']


def instant_process_statistics(proc: psutil.Process, get_children=True) -> Optional[Union[Tuple, ProcessStats]]:
    """ Return the instant jiffies and memory values for the process identified by pid. """
    try:
        # get main process statistics
        proc_stats = proc.as_dict(attrs=process_attributes)
        # WARN: children CPU times are not considered fully recursively, so exclude children CPU times and iowait
        work = sum(proc_stats['cpu_times'][:2])
        memory = proc_stats['memory_percent']
        # consider all children recursively
        if get_children:
            for p in proc.children(recursive=True):
                try:
                    p_stats = p.as_dict(attrs=process_attributes)
                    work += sum(p_stats['cpu_times'][:2])
                    memory += p_stats['memory_percent']
                except (psutil.NoSuchProcess, psutil.AccessDenied, ValueError):
                    # child process may have disappeared in the interval
                    pass
        # take into account the number of processes for the process work
        return work, memory
    except (psutil.NoSuchProcess, psutil.AccessDenied, ValueError):
        # process may have disappeared in the interval
        return None
    except OSError:
        # possibly Too many open files: '/proc/stat'
        # still unclear why it happens
        return ()


class ProcessStatisticsCollector(StatisticsCollector):
    """ Class holding the psutil structures for all the processes to collect statistics from. """

<<<<<<< HEAD
    def __init__(self, stats_queue: mp.Queue, period: float, enabled: bool, supervisor_pid: int):
        """ Initialization of the attributes. """
        super().__init__(stats_queue, period, enabled)
=======
    def __init__(self, stats_conn: multiprocessing.connection.Connection,
                 period: float, enabled: bool, supervisor_pid: int):
        """ Initialization of the attributes. """
        super().__init__(stats_conn, period, enabled)
>>>>>>> 9513e09b
        self.processes: List[Dict] = []
        # define the supervisor process and this collector process
        self.supervisor_process: Dict = {'last': 0,
                                         'supervisor': psutil.Process(supervisor_pid),
                                         'collector': psutil.Process()}

    def update_process_list(self, namespec: str, pid: int):
        """ Update the list of processes to be collected, considering that events may have been missed. """
        # check if namespec is already being collected
        found = next(((idx, proc_stats) for idx, proc_stats in enumerate(self.processes)
                      if proc_stats['namespec'] == namespec), None)
        if found:
            # process already in list
            idx, proc_stats = found
            if proc_stats['process'].pid != pid:
                # process has been stopped in the gap. remove the entry
                self.processes.pop(idx)
                # publish the information that it has been stopped
                stats = {'namespec': namespec, 'pid': 0, 'now': time.monotonic()}
                self._post(stats)
                if pid > 0:
                    # new process running. mark as not found so that it is re-inserted
                    found = False
        if not found:
            # add new entry in list so that it is processed in priority
            try:
                process = psutil.Process(pid)
                self.processes.append({'namespec': namespec, 'last': 0, 'process': process})
            except psutil.NoSuchProcess:
                # process has been stopped in the gap
                # no need to post the termination as the process died before anything has been sent
                pass
            except OSError:
                # possibly Too many open files: '/proc/stat'
                # still unclear why it happens
                pass

    def collect_supervisor(self):
        """ Collect supervisor and collector statistics, without considering any other supervisor children. """
        current_time = time.monotonic()
        elapsed = current_time - self.supervisor_process['last']
        if elapsed >= self.period:
            supervisor = self.supervisor_process['supervisor']
            sup_stats = instant_process_statistics(supervisor, False)
            collector = self.supervisor_process['collector']
            col_stats = instant_process_statistics(collector, False)
            if sup_stats and col_stats:
<<<<<<< HEAD
                # push the results into the stats_queue
=======
                # push the results into the stats_conn
>>>>>>> 9513e09b
                stats = {'namespec': 'supervisord',
                         'pid': supervisor.pid,
                         'now': current_time,
                         'nb_cores': NB_PROCESSORS,  # needed for Solaris mode
                         'proc_work': sup_stats[0] + col_stats[0],
                         'proc_memory': sup_stats[1] + col_stats[1]}
                self._post(stats)
                # re-insert the process in front of the list
                self.supervisor_process['last'] = current_time
            else:
                # failure probably due to Too many open files: '/proc/stat'
                # re-insert the process in front of the list to avoid 100% CPU
                self.supervisor_process['last'] = current_time

    def collect_recent_process(self) -> bool:
        """ Collect the next process statistics. """
        if len(self.processes):
            current_time = time.monotonic()
            elapsed = current_time - self.processes[-1]['last']
            if elapsed >= self.period:
                # period has passed. get statistics on the process
                proc_data = self.processes.pop()
                proc = proc_data['process']
                proc_stats = instant_process_statistics(proc)
                if proc_stats is None:
                    # warn the subscribers that the process has been stopped
                    stats = {'namespec': proc_data['namespec'],
                             'pid': 0,
                             'now': current_time}
                    self._post(stats)
                    # not to be re-inserted in the list
                else:
                    if proc_stats:  # proc_stats is an empty tuple in case of OSError
<<<<<<< HEAD
                        # push the results into the stats_queue
=======
                        # push the results into the stats_conn
>>>>>>> 9513e09b
                        stats = {'namespec': proc_data['namespec'],
                                 'pid': proc.pid,
                                 'now': current_time,
                                 'proc_work': proc_stats[0],
                                 'proc_memory': proc_stats[1]}
                        self._post(stats)
                    # whatever it has succeeded or not, update date and re-insert the process in front of the list
                    proc_data['last'] = current_time
                    self.processes.insert(0, proc_data)
                # no need to wait. ready to process another process
                return True
        # most ready process is not ready enough. wait
        return False

    def collect_processes_statistics(self) -> bool:
        """ Collect process statistics that have passed the collecting period.
        Return True if statistics from one process have been collected. """
        if self.enabled:
            # collect supervisord statistics
            self.collect_supervisor()
            # collect one sample of process statistics
            return self.collect_recent_process()
        return False


<<<<<<< HEAD
def statistics_collector_task(pid_queue: mp.Queue, host_stats_queue: mp.Queue, proc_stats_queue: mp.Queue,
=======
def statistics_collector_task(cmd_conn: multiprocessing.connection.Connection,
                              host_stats_conn: multiprocessing.connection.Connection,
                              proc_stats_conn: multiprocessing.connection.Connection,
>>>>>>> 9513e09b
                              period: float, host_stats_enabled: bool, process_stats_enabled: bool,
                              supervisor_pid: int):
    """ Statistics Collector main loop. """
    # create the collector instances
<<<<<<< HEAD
    host_collector = HostStatisticsCollector(host_stats_queue, period, host_stats_enabled)
    proc_collector = ProcessStatisticsCollector(proc_stats_queue, period, process_stats_enabled, supervisor_pid)
=======
    host_collector = HostStatisticsCollector(host_stats_conn, period, host_stats_enabled)
    proc_collector = ProcessStatisticsCollector(proc_stats_conn, period, process_stats_enabled, supervisor_pid)
>>>>>>> 9513e09b
    # loop until a stop request is received or heartbeat fails
    last_heartbeat_received = time.monotonic()
    stopped = False
    while not stopped:
        # command reception loop
<<<<<<< HEAD
        while not pid_queue.empty():
            msg_type, msg_body = pid_queue.get()
=======
        while cmd_conn.poll(timeout=SLEEP_TIME):
            msg_type, msg_body = cmd_conn.recv()
>>>>>>> 9513e09b
            if msg_type == StatsMsgType.STOP:
                stopped = True
            elif msg_type == StatsMsgType.ALIVE:
                last_heartbeat_received = time.monotonic()
            elif msg_type == StatsMsgType.PID:
                proc_collector.update_process_list(*msg_body)
            elif msg_type == StatsMsgType.ENABLE_HOST:
                host_collector.enabled = msg_body
            elif msg_type == StatsMsgType.ENABLE_PROCESS:
                proc_collector.enabled = msg_body
            elif msg_type == StatsMsgType.PERIOD:
                host_collector.period = period
                proc_collector.period = period
        # test heartbeat
        if not stopped:
            if time.monotonic() - last_heartbeat_received > HEARTBEAT_TIMEOUT:
                stopped = True
        # collect process statistics
        if not stopped:
            # collect host statistics if enabled
            host_collector.collect_host_statistics()
            # collect process statistics if enabled
            ready = proc_collector.collect_processes_statistics()
            # if no process is ready to be collected, go to sleep
            if not ready:
                time.sleep(SLEEP_TIME)


class StatisticsCollectorProcess:
    """ Wrapper of the Statistics Collector task. """

    STOP_TIMEOUT = 2.0

    def __init__(self, supvisors):
        # store the attributes
        self.supvisors = supvisors
        self.logger: Logger = supvisors.logger
<<<<<<< HEAD
        # create communication queues
        self.cmd_queue = mp.Queue()  # used to receive commands, pids and program names
        self.host_stats_queue = mp.Queue()  # used to send host statistics
        self.proc_stats_queue = mp.Queue()  # used to send process statistics
=======
        # create communication pipes
        self.cmd_recv, self.cmd_send = mp.Pipe(False)  # used to /receive commands, pids and program names
        self.host_stats_recv, self.host_stats_send = mp.Pipe(False)  # used to send/receive host statistics
        self.proc_stats_recv, self.proc_stats_send = mp.Pipe(False)  # used to send/receive process statistics
>>>>>>> 9513e09b
        # the process attribute
        self.process: Optional[mp.Process] = None

    def start(self):
        """ Create and start the statistics collector task.
        The process must be started by the process that has created it, hence not created in the constructor
        because Supervisor may fork depending on the options selected. """
        self.process = mp.Process(target=statistics_collector_task,
<<<<<<< HEAD
                                  args=(self.cmd_queue, self.host_stats_queue, self.proc_stats_queue,
=======
                                  args=(self.cmd_recv, self.host_stats_send, self.proc_stats_send,
>>>>>>> 9513e09b
                                        self.supvisors.options.collecting_period,
                                        self.supvisors.options.host_stats_enabled,
                                        self.supvisors.options.process_stats_enabled,
                                        os.getpid()),
                                  daemon=True)
        self.process.start()

    def alive(self):
        """ Send a heartbeat to the collector process.
        This is needed so that the thread ends itself if the main process gets killed. """
<<<<<<< HEAD
        self.cmd_queue.put((StatsMsgType.ALIVE, None))

    def enable_host_statistics(self, enabled: bool):
        """ Enable / disable the host statistics collection. """
        self.cmd_queue.put((StatsMsgType.ENABLE_HOST, enabled))

    def enable_process_statistics(self, enabled: bool):
        """ Enable / disable the process statistics collection. """
        self.cmd_queue.put((StatsMsgType.ENABLE_PROCESS, enabled))

    def update_collecting_period(self, period: float):
        """ Update the period for host and process statistics collection. """
        self.cmd_queue.put((StatsMsgType.PERIOD, period))

    def send_pid(self, namespec: str, pid: int):
        """ Send a process name and PID to the collector process. """
        self.cmd_queue.put((StatsMsgType.PID, (namespec, pid)))

    @staticmethod
    def _get_stats(stats_queue: mp.Queue) -> PayloadList:
        """ Get all statistics available from a given queue. """
        stats = []
        while not stats_queue.empty():
            stats.append(stats_queue.get())
=======
        self.cmd_send.send((StatsMsgType.ALIVE, None))

    def enable_host_statistics(self, enabled: bool):
        """ Enable / disable the host statistics collection. """
        self.cmd_send.send((StatsMsgType.ENABLE_HOST, enabled))

    def enable_process_statistics(self, enabled: bool):
        """ Enable / disable the process statistics collection. """
        self.cmd_send.send((StatsMsgType.ENABLE_PROCESS, enabled))

    def update_collecting_period(self, period: float):
        """ Update the period for host and process statistics collection. """
        self.cmd_send.send((StatsMsgType.PERIOD, period))

    def send_pid(self, namespec: str, pid: int):
        """ Send a process name and PID to the collector process. """
        self.cmd_send.send((StatsMsgType.PID, (namespec, pid)))

    @staticmethod
    def _get_stats(stats_conn: multiprocessing.connection.Connection) -> PayloadList:
        """ Get all statistics available from a given pipe connector. """
        stats = []
        while stats_conn.poll():
            stats.append(stats_conn.recv())
>>>>>>> 9513e09b
        return stats

    def get_host_stats(self) -> PayloadList:
        """ Get all host statistics available. """
<<<<<<< HEAD
        return self._get_stats(self.host_stats_queue)

    def get_process_stats(self) -> PayloadList:
        """ Get all process statistics available. """
        return self._get_stats(self.proc_stats_queue)
=======
        return self._get_stats(self.host_stats_recv)

    def get_process_stats(self) -> PayloadList:
        """ Get all process statistics available. """
        return self._get_stats(self.proc_stats_recv)
>>>>>>> 9513e09b

    def stop(self):
        """ Stop the collector process. """
        # send a stop message
<<<<<<< HEAD
        self.cmd_queue.put((StatsMsgType.STOP, None))
        self.process.join(timeout=self.STOP_TIMEOUT)
        self.logger.debug(f'StatisticsCollectorProcess.stop: msg exitcode={self.process.exitcode}')
        if self.process.exitcode != 0:
            # the process did not end by itself, use hard termination
            self.logger.error('StatisticsCollectorProcess.stop: exit failed')
            # NOTE: kill introduced from Python 3.7
            self.process.terminate()
            self.process.join(timeout=self.STOP_TIMEOUT)
            self.logger.debug(f'StatisticsCollectorProcess.stop: terminate exitcode={self.process.exitcode}')
            if self.process.exitcode != signal.SIGTERM:
                self.logger.critical('StatisticsCollectorProcess.stop: terminate failed'
                                     f' exitcode={self.process.exitcode}')
=======
        self.cmd_send.send((StatsMsgType.STOP, None))
        self.process.join(timeout=self.STOP_TIMEOUT)
        if self.process.exitcode != 0:
            # WARN: the process did not end by itself
            #       using Process.terminate won't change a thing and kill has been introduced from Python 3.7
            self.logger.critical('StatisticsCollectorProcess.stop: stop failed'
                                 f' exitcode={self.process.exitcode}')
>>>>>>> 9513e09b
<|MERGE_RESOLUTION|>--- conflicted
+++ resolved
@@ -17,10 +17,6 @@
 import multiprocessing as mp
 import multiprocessing.connection
 import os
-<<<<<<< HEAD
-import signal
-=======
->>>>>>> 9513e09b
 import time
 from enum import Enum
 from typing import Dict, List, Optional, Tuple, Union
@@ -43,11 +39,7 @@
 
 
 class StatsMsgType(Enum):
-<<<<<<< HEAD
     """ Message types used for PID queue. """
-=======
-    """ Message types used for CMD pipe. """
->>>>>>> 9513e09b
     ALIVE, PID, STOP, ENABLE_HOST, ENABLE_PROCESS, PERIOD = range(6)
 
 
@@ -97,48 +89,25 @@
 class StatisticsCollector:
     """ Base class for statistics collection. """
 
-<<<<<<< HEAD
-    # Maximum time to put data into the statistics queue
-    # Although daemonized, the statistics_collector_task does not end when supervisord is killed
-    # so if the put fails because the other end is terminated, the TimeoutException will end the process
-    QUEUE_TIMEOUT = 10
-
-    def __init__(self, stats_queue: mp.Queue, period: float, enabled: bool):
-        """ Initialization of the attributes. """
-        self.stats_queue: mp.Queue = stats_queue
-=======
     def __init__(self, stats_conn: mp.connection.Connection, period: float, enabled: bool):
         """ Initialization of the attributes. """
         self.stats_conn: mp.connection.Connection = stats_conn
->>>>>>> 9513e09b
         self.period: float = period
         self.enabled: bool = enabled
 
     def _post(self, stats: Dict) -> None:
-<<<<<<< HEAD
-        """ Post the statistics collected into the queue.
-        A timeout is set to prevent an infinite blocking. """
-        self.stats_queue.put(stats, timeout=StatisticsCollector.QUEUE_TIMEOUT)
-=======
         """ Post the statistics collected into the pipe.
         A timeout is set to prevent an infinite blocking. """
         self.stats_conn.send(stats)
->>>>>>> 9513e09b
 
 
 # Host statistics
 class HostStatisticsCollector(StatisticsCollector):
     """ Class holding the psutil structures for all the processes to collect statistics from. """
 
-<<<<<<< HEAD
-    def __init__(self, stats_queue: mp.Queue, period: float, enabled: bool):
-        """ Initialization of the attributes. """
-        super().__init__(stats_queue, period, enabled)
-=======
     def __init__(self, stats_conn: mp.connection.Connection, period: float, enabled: bool):
         """ Initialization of the attributes. """
         super().__init__(stats_conn, period, enabled)
->>>>>>> 9513e09b
         self.last_stats_time: float = 0.0
 
     def collect_host_statistics(self) -> None:
@@ -198,16 +167,10 @@
 class ProcessStatisticsCollector(StatisticsCollector):
     """ Class holding the psutil structures for all the processes to collect statistics from. """
 
-<<<<<<< HEAD
-    def __init__(self, stats_queue: mp.Queue, period: float, enabled: bool, supervisor_pid: int):
-        """ Initialization of the attributes. """
-        super().__init__(stats_queue, period, enabled)
-=======
-    def __init__(self, stats_conn: multiprocessing.connection.Connection,
+    def __init__(self, stats_conn: mp.connection.Connection,
                  period: float, enabled: bool, supervisor_pid: int):
         """ Initialization of the attributes. """
         super().__init__(stats_conn, period, enabled)
->>>>>>> 9513e09b
         self.processes: List[Dict] = []
         # define the supervisor process and this collector process
         self.supervisor_process: Dict = {'last': 0,
@@ -255,11 +218,7 @@
             collector = self.supervisor_process['collector']
             col_stats = instant_process_statistics(collector, False)
             if sup_stats and col_stats:
-<<<<<<< HEAD
-                # push the results into the stats_queue
-=======
                 # push the results into the stats_conn
->>>>>>> 9513e09b
                 stats = {'namespec': 'supervisord',
                          'pid': supervisor.pid,
                          'now': current_time,
@@ -293,11 +252,7 @@
                     # not to be re-inserted in the list
                 else:
                     if proc_stats:  # proc_stats is an empty tuple in case of OSError
-<<<<<<< HEAD
-                        # push the results into the stats_queue
-=======
                         # push the results into the stats_conn
->>>>>>> 9513e09b
                         stats = {'namespec': proc_data['namespec'],
                                  'pid': proc.pid,
                                  'now': current_time,
@@ -323,36 +278,22 @@
         return False
 
 
-<<<<<<< HEAD
-def statistics_collector_task(pid_queue: mp.Queue, host_stats_queue: mp.Queue, proc_stats_queue: mp.Queue,
-=======
-def statistics_collector_task(cmd_conn: multiprocessing.connection.Connection,
-                              host_stats_conn: multiprocessing.connection.Connection,
-                              proc_stats_conn: multiprocessing.connection.Connection,
->>>>>>> 9513e09b
+def statistics_collector_task(cmd_conn: mp.connection.Connection,
+                              host_stats_conn: mp.connection.Connection,
+                              proc_stats_conn: mp.connection.Connection,
                               period: float, host_stats_enabled: bool, process_stats_enabled: bool,
                               supervisor_pid: int):
     """ Statistics Collector main loop. """
     # create the collector instances
-<<<<<<< HEAD
-    host_collector = HostStatisticsCollector(host_stats_queue, period, host_stats_enabled)
-    proc_collector = ProcessStatisticsCollector(proc_stats_queue, period, process_stats_enabled, supervisor_pid)
-=======
     host_collector = HostStatisticsCollector(host_stats_conn, period, host_stats_enabled)
     proc_collector = ProcessStatisticsCollector(proc_stats_conn, period, process_stats_enabled, supervisor_pid)
->>>>>>> 9513e09b
     # loop until a stop request is received or heartbeat fails
     last_heartbeat_received = time.monotonic()
     stopped = False
     while not stopped:
         # command reception loop
-<<<<<<< HEAD
-        while not pid_queue.empty():
-            msg_type, msg_body = pid_queue.get()
-=======
         while cmd_conn.poll(timeout=SLEEP_TIME):
             msg_type, msg_body = cmd_conn.recv()
->>>>>>> 9513e09b
             if msg_type == StatsMsgType.STOP:
                 stopped = True
             elif msg_type == StatsMsgType.ALIVE:
@@ -390,17 +331,10 @@
         # store the attributes
         self.supvisors = supvisors
         self.logger: Logger = supvisors.logger
-<<<<<<< HEAD
-        # create communication queues
-        self.cmd_queue = mp.Queue()  # used to receive commands, pids and program names
-        self.host_stats_queue = mp.Queue()  # used to send host statistics
-        self.proc_stats_queue = mp.Queue()  # used to send process statistics
-=======
         # create communication pipes
         self.cmd_recv, self.cmd_send = mp.Pipe(False)  # used to /receive commands, pids and program names
         self.host_stats_recv, self.host_stats_send = mp.Pipe(False)  # used to send/receive host statistics
         self.proc_stats_recv, self.proc_stats_send = mp.Pipe(False)  # used to send/receive process statistics
->>>>>>> 9513e09b
         # the process attribute
         self.process: Optional[mp.Process] = None
 
@@ -409,11 +343,7 @@
         The process must be started by the process that has created it, hence not created in the constructor
         because Supervisor may fork depending on the options selected. """
         self.process = mp.Process(target=statistics_collector_task,
-<<<<<<< HEAD
-                                  args=(self.cmd_queue, self.host_stats_queue, self.proc_stats_queue,
-=======
                                   args=(self.cmd_recv, self.host_stats_send, self.proc_stats_send,
->>>>>>> 9513e09b
                                         self.supvisors.options.collecting_period,
                                         self.supvisors.options.host_stats_enabled,
                                         self.supvisors.options.process_stats_enabled,
@@ -424,32 +354,6 @@
     def alive(self):
         """ Send a heartbeat to the collector process.
         This is needed so that the thread ends itself if the main process gets killed. """
-<<<<<<< HEAD
-        self.cmd_queue.put((StatsMsgType.ALIVE, None))
-
-    def enable_host_statistics(self, enabled: bool):
-        """ Enable / disable the host statistics collection. """
-        self.cmd_queue.put((StatsMsgType.ENABLE_HOST, enabled))
-
-    def enable_process_statistics(self, enabled: bool):
-        """ Enable / disable the process statistics collection. """
-        self.cmd_queue.put((StatsMsgType.ENABLE_PROCESS, enabled))
-
-    def update_collecting_period(self, period: float):
-        """ Update the period for host and process statistics collection. """
-        self.cmd_queue.put((StatsMsgType.PERIOD, period))
-
-    def send_pid(self, namespec: str, pid: int):
-        """ Send a process name and PID to the collector process. """
-        self.cmd_queue.put((StatsMsgType.PID, (namespec, pid)))
-
-    @staticmethod
-    def _get_stats(stats_queue: mp.Queue) -> PayloadList:
-        """ Get all statistics available from a given queue. """
-        stats = []
-        while not stats_queue.empty():
-            stats.append(stats_queue.get())
-=======
         self.cmd_send.send((StatsMsgType.ALIVE, None))
 
     def enable_host_statistics(self, enabled: bool):
@@ -469,53 +373,28 @@
         self.cmd_send.send((StatsMsgType.PID, (namespec, pid)))
 
     @staticmethod
-    def _get_stats(stats_conn: multiprocessing.connection.Connection) -> PayloadList:
+    def _get_stats(stats_conn: mp.connection.Connection) -> PayloadList:
         """ Get all statistics available from a given pipe connector. """
         stats = []
         while stats_conn.poll():
             stats.append(stats_conn.recv())
->>>>>>> 9513e09b
         return stats
 
     def get_host_stats(self) -> PayloadList:
         """ Get all host statistics available. """
-<<<<<<< HEAD
-        return self._get_stats(self.host_stats_queue)
-
-    def get_process_stats(self) -> PayloadList:
-        """ Get all process statistics available. """
-        return self._get_stats(self.proc_stats_queue)
-=======
         return self._get_stats(self.host_stats_recv)
 
     def get_process_stats(self) -> PayloadList:
         """ Get all process statistics available. """
         return self._get_stats(self.proc_stats_recv)
->>>>>>> 9513e09b
 
     def stop(self):
         """ Stop the collector process. """
         # send a stop message
-<<<<<<< HEAD
-        self.cmd_queue.put((StatsMsgType.STOP, None))
-        self.process.join(timeout=self.STOP_TIMEOUT)
-        self.logger.debug(f'StatisticsCollectorProcess.stop: msg exitcode={self.process.exitcode}')
-        if self.process.exitcode != 0:
-            # the process did not end by itself, use hard termination
-            self.logger.error('StatisticsCollectorProcess.stop: exit failed')
-            # NOTE: kill introduced from Python 3.7
-            self.process.terminate()
-            self.process.join(timeout=self.STOP_TIMEOUT)
-            self.logger.debug(f'StatisticsCollectorProcess.stop: terminate exitcode={self.process.exitcode}')
-            if self.process.exitcode != signal.SIGTERM:
-                self.logger.critical('StatisticsCollectorProcess.stop: terminate failed'
-                                     f' exitcode={self.process.exitcode}')
-=======
         self.cmd_send.send((StatsMsgType.STOP, None))
         self.process.join(timeout=self.STOP_TIMEOUT)
         if self.process.exitcode != 0:
             # WARN: the process did not end by itself
             #       using Process.terminate won't change a thing and kill has been introduced from Python 3.7
             self.logger.critical('StatisticsCollectorProcess.stop: stop failed'
-                                 f' exitcode={self.process.exitcode}')
->>>>>>> 9513e09b
+                                 f' exitcode={self.process.exitcode}')