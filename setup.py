--- conflicted
+++ resolved
@@ -26,11 +26,7 @@
 statistics_require = ['psutil >= 5.7.3', 'pyparsing >= 2.0.2, < 3', 'matplotlib >= 3.3.3']
 xml_valid_require = ['lxml >= 4.6.2']
 flask_require_36 = ['flask-restx == 0.5.1', 'Flask < 3', 'Werkzeug == 2.0.3']
-<<<<<<< HEAD
-flask_require = ['flask-restx >= 1.1.0']
-=======
 flask_require = ['flask-restx >= 1.1.0, < 1.3']
->>>>>>> f3796fe3
 zmq_require = ['pyzmq >= 20.0.0']
 websockets_require = ['websockets >= 10.2']
 
