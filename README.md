--- conflicted
+++ resolved
@@ -87,11 +87,7 @@
 Supvisors can be installed with `pip install`:
 
 ```bash
-<<<<<<< HEAD
-   # minimal install (including only Supervisor)
-=======
    # minimal install (including only Supervisor and its dependencies)
->>>>>>> e5c3baad
    [bash] > pip install supvisors
 
    # extra install for all optional dependencies
